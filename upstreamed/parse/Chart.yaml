--- conflicted
+++ resolved
@@ -1,9 +1,5 @@
 name: parse
-<<<<<<< HEAD
-version: 1.0.2
-=======
 version: 1.0.3
->>>>>>> e8a62b6e
 appVersion: 2.7.4
 description: Parse is a platform that enables users to add a scalable and powerful backend to launch a full-featured app for iOS, Android, JavaScript, Windows, Unity, and more.
 keywords:
