--- conflicted
+++ resolved
@@ -23,13 +23,8 @@
   # pullSecrets:
   #   - myRegistrKeySecretName
 
-<<<<<<< HEAD
-## does your cluster have rbac enabled? assume no by default
-rbacEnabled: false
-=======
 ## does your cluster have rbac enabled? assume yes by default
 rbacEnabled: true
->>>>>>> e8a62b6e
 
 ## section of specific values for rabbitmq
 rabbitmq:
@@ -71,11 +66,7 @@
 
   ## Plugins to enable
   plugins: |-
-<<<<<<< HEAD
-      [rabbitmq_management,rabbitmq_peer_discovery_k8s].
-=======
       [rabbitmq_management, rabbitmq_peer_discovery_k8s].
->>>>>>> e8a62b6e
 
   ## Configution file content
   configuration: |-
