apiVersion: apps/v1beta2
kind: StatefulSet
metadata:
  name: {{ template "rabbitmq.fullname" . }}
  labels:
    app: {{ template "rabbitmq.name" . }}
    chart: {{ template "rabbitmq.chart" .  }}
    release: "{{ .Release.Name }}"
    heritage: "{{ .Release.Service }}"
spec:
  serviceName: {{ template "rabbitmq.fullname" . }}
  replicas: {{ .Values.replicas }}
  selector:
    matchLabels:
      app: {{ template "rabbitmq.name" . }}
      release: "{{ .Release.Name }}"
  template:
    metadata:
      labels:
        app: {{ template "rabbitmq.name" . }}
        release: "{{ .Release.Name }}"
      {{- if .Values.podAnnotations }}
      annotations:
{{ toYaml .Values.podAnnotations | indent 8 }}
      {{- end }}
    spec:
      {{- if .Values.image.pullSecrets }}
      imagePullSecrets:
      {{- range .Values.image.pullSecrets }}
        - name: {{ . }}
      {{- end}}
      {{- end }}
      {{- if .Values.rbacEnabled}}
      serviceAccountName: {{ template "rabbitmq.fullname" . }}
      {{- end }}
      {{- if .Values.affinity }}
      affinity:
{{ toYaml .Values.affinity | indent 8 }}
      {{- end }}
      {{- if .Values.nodeSelector }}
      nodeSelector:
{{ toYaml .Values.nodeSelector | indent 8 }}
      {{- end }}
      {{- if .Values.tolerations }}
      tolerations:
{{ toYaml .Values.tolerations | indent 8 }}
      {{- end }}
      terminationGracePeriodSeconds: 10
      containers:
      - name: {{ template "rabbitmq.fullname" . }}
        image: "{{ .Values.image.registry }}/{{ .Values.image.repository }}:{{ .Values.image.tag }}"
        imagePullPolicy: {{ .Values.image.pullPolicy | quote }}
        command:
         - bash
         - -ec
         - |
<<<<<<< HEAD
            #create the var/lib/rabbitmq directory under the bitnami folder
            mkdir -p /opt/bitnami/rabbitmq/var/lib/rabbitmq/
=======
>>>>>>> 12b6f601
            #persist the erlang cookie in both places for server and cli tools
            echo $RABBITMQ_ERL_COOKIE > /opt/bitnami/rabbitmq/var/lib/rabbitmq/.erlang.cookie
            cp /opt/bitnami/rabbitmq/var/lib/rabbitmq/.erlang.cookie /root

            #change permision so only the user has access to the cookie file
            chmod 400 /root/.erlang.cookie
            chmod 400 /opt/bitnami/rabbitmq/var/lib/rabbitmq/.erlang.cookie

            #copy the mounted configuration to both places
            cp  /opt/bitnami/rabbitmq/conf/* /opt/bitnami/rabbitmq/etc/rabbitmq

            #replace the default password that is generated
            sed -i "s/CHANGEME/$RABBITMQ_PASSWORD/g" /opt/bitnami/rabbitmq/etc/rabbitmq/rabbitmq.conf

            exec rabbitmq-server
        {{- if .Values.resources }}
        resources:
{{ toYaml .Values.resources | indent 10 }}
        {{- end }}
        volumeMounts:
          - name: config-volume
            mountPath: /opt/bitnami/rabbitmq/conf
          - name: data
            mountPath: /opt/bitnami/rabbitmq/var/lib/rabbitmq/
        ports:
        - name: epmd
          containerPort: 4369
        - name: amqp
          containerPort: {{ .Values.rabbitmq.nodePort }}
        - name: dist
          containerPort: {{ .Values.rabbitmq.nodePort | add 20000 }}
        - name: stats
          containerPort: {{ .Values.rabbitmq.managerPort }}
        {{- if .Values.livenessProbe.enabled }}
        livenessProbe:
          exec:
            command:
            - rabbitmqctl
            - status
          initialDelaySeconds: {{ .Values.livenessProbe.initialDelaySeconds }}
          timeoutSeconds: {{ .Values.livenessProbe.timeoutSeconds }}
          failureThreshold: {{ .Values.livenessProbe.failureThreshold }}
        {{- end }}
        {{- if .Values.readinessProbe.enabled }}
        readinessProbe:
          exec:
            command:
            - rabbitmqctl
            - status
          initialDelaySeconds: {{ .Values.readinessProbe.initialDelaySeconds }}
          timeoutSeconds: {{ .Values.readinessProbe.timeoutSeconds }}
          periodSeconds: {{ .Values.readinessProbe.periodSeconds }}
        {{- end }}
        env:
        {{- if .Values.image.debug}}
          - name: BASH_DEBUG
            value: 1
          - name: NAMI_DEBUG
            value: 1
        {{- end }}
          - name: MY_POD_IP
            valueFrom:
              fieldRef:
                fieldPath: status.podIP
          - name: RABBITMQ_USE_LONGNAME
            value: "true"
          - name: RABBITMQ_NODENAME
            value: "rabbit@$(MY_POD_IP)"
          - name: K8S_SERVICE_NAME
            value: "{{ template "rabbitmq.fullname" . }}"
          - name: RABBITMQ_ERL_COOKIE
            valueFrom:
              secretKeyRef:
                name: {{ template "rabbitmq.fullname" . }}
                key: rabbitmq-erlang-cookie
          - name: RABBITMQ_PASSWORD
            valueFrom:
              secretKeyRef:
                name: {{ template "rabbitmq.fullname" . }}
                key: rabbitmq-password
      volumes:
        - name: config-volume
          configMap:
            name: {{ template "rabbitmq.fullname" . }}-config
            items:
            - key: rabbitmq.conf
              path: rabbitmq.conf
            - key: enabled_plugins
              path: enabled_plugins
      {{- if not .Values.persistence.enabled }}
        - name: data
          emptyDir: {}
<<<<<<< HEAD
        {{- end -}}
=======
  {{- else }}
  volumeClaimTemplates:
    - metadata:
        name: data
        labels:
          app: {{ template "rabbitmq.name" . }}
          chart: {{ template "rabbitmq.chart" .  }}
          release: "{{ .Release.Name }}"
          heritage: "{{ .Release.Service }}"
      spec:
        accessModes:
          - {{ .Values.persistence.accessMode | quote }}
        resources:
            requests:
              storage: {{ .Values.persistence.size | quote }}
      {{- if .Values.persistence.storageClass }}
      {{- if (eq "-" .Values.persistence.storageClass) }}
        storageClassName: ""
      {{- else }}
        storageClassName: "{{ .Values.persistence.storageClass }}"
      {{- end }}
      {{- end }}
  {{- end }}
>>>>>>> 12b6f601
<|MERGE_RESOLUTION|>--- conflicted
+++ resolved
@@ -54,11 +54,6 @@
          - bash
          - -ec
          - |
-<<<<<<< HEAD
-            #create the var/lib/rabbitmq directory under the bitnami folder
-            mkdir -p /opt/bitnami/rabbitmq/var/lib/rabbitmq/
-=======
->>>>>>> 12b6f601
             #persist the erlang cookie in both places for server and cli tools
             echo $RABBITMQ_ERL_COOKIE > /opt/bitnami/rabbitmq/var/lib/rabbitmq/.erlang.cookie
             cp /opt/bitnami/rabbitmq/var/lib/rabbitmq/.erlang.cookie /root
@@ -151,9 +146,6 @@
       {{- if not .Values.persistence.enabled }}
         - name: data
           emptyDir: {}
-<<<<<<< HEAD
-        {{- end -}}
-=======
   {{- else }}
   volumeClaimTemplates:
     - metadata:
@@ -176,5 +168,4 @@
         storageClassName: "{{ .Values.persistence.storageClass }}"
       {{- end }}
       {{- end }}
-  {{- end }}
->>>>>>> 12b6f601
+  {{- end }}