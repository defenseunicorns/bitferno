--- conflicted
+++ resolved
@@ -1,11 +1,6 @@
 name: ghost
-<<<<<<< HEAD
-version: 3.0.2
-appVersion: 1.22.2
-=======
 version: 3.1.3
 appVersion: 1.22.7
->>>>>>> 12b6f601
 description: A simple, powerful publishing platform that allows you to share your
   stories with the world
 keywords:
