# Copyright Broadcom, Inc. All Rights Reserved.
# SPDX-License-Identifier: APACHE-2.0

annotations:
  tanzuCategory: application
  category: CMS
  licenses: Apache-2.0
  images: |
    - name: mastodon
      image: docker.io/bitnami/mastodon:4.3.7-debian-12-r3
    - name: os-shell
      image: docker.io/bitnami/os-shell:12-debian-12-r42
apiVersion: v2
appVersion: 4.3.7
dependencies:
- condition: redis.enabled
  name: redis
  repository: oci://ghcr.io/defenseunicorns/bitferno
  version: 20.x.x
- condition: postgresql.enabled
  name: postgresql
  repository: oci://ghcr.io/defenseunicorns/bitferno
  version: 16.x.x
- condition: elasticsearch.enabled
  name: elasticsearch
<<<<<<< HEAD
  repository: oci://ghcr.io/defenseunicorns/bitferno
  version: 21.x.x
=======
  repository: oci://registry-1.docker.io/bitnamicharts
  version: 22.x.x
>>>>>>> 91e8cda7
- condition: minio.enabled
  name: minio
  repository: oci://ghcr.io/defenseunicorns/bitferno
  version: 14.x.x
- condition: apache.enabled
  name: apache
  repository: oci://ghcr.io/defenseunicorns/bitferno
  version: 11.x.x
- name: common
  repository: oci://ghcr.io/defenseunicorns/bitferno
  tags:
  - bitnami-common
  version: 2.x.x
description: Mastodon is self-hosted social network server based on ActivityPub. Written in Ruby, features real-time updates, multimedia attachments and no vendor lock-in.
home: https://bitnami.com
icon: https://dyltqmyl993wv.cloudfront.net/assets/stacks/mastodon/img/mastodon-stack-220x234.png
keywords:
- development
- dashboards
maintainers:
- name: Broadcom, Inc. All Rights Reserved.
  url: https://github.com/bitnami/charts
name: mastodon
sources:
- https://github.com/bitnami/charts/tree/main/bitnami/mastodon
version: 11.0.0<|MERGE_RESOLUTION|>--- conflicted
+++ resolved
@@ -23,13 +23,8 @@
   version: 16.x.x
 - condition: elasticsearch.enabled
   name: elasticsearch
-<<<<<<< HEAD
   repository: oci://ghcr.io/defenseunicorns/bitferno
   version: 21.x.x
-=======
-  repository: oci://registry-1.docker.io/bitnamicharts
-  version: 22.x.x
->>>>>>> 91e8cda7
 - condition: minio.enabled
   name: minio
   repository: oci://ghcr.io/defenseunicorns/bitferno
