--- conflicted
+++ resolved
@@ -1,10 +1,6 @@
 apiVersion: v1
 name: etcd
-<<<<<<< HEAD
-version: 2.2.4
-=======
-version: 2.2.5
->>>>>>> 35210c84
+version: 2.2.6
 appVersion: 3.3.13
 description: etcd is a distributed key value store that provides a reliable way to store data across a cluster of machines
 keywords:
