--- conflicted
+++ resolved
@@ -1,10 +1,6 @@
 name: etcd
 version: 1.5.3
-<<<<<<< HEAD
-appVersion: 3.3.11
-=======
 appVersion: 3.3.12
->>>>>>> 96c428e0
 description: etcd is a distributed key value store that provides a reliable way to store data across a cluster of machines
 keywords:
 - etcd
