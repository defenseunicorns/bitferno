--- conflicted
+++ resolved
@@ -1,11 +1,7 @@
 apiVersion: v1
 name: etcd
-version: 4.3.11
-<<<<<<< HEAD
-appVersion: 3.4.2
-=======
+version: 4.3.12
 appVersion: 3.4.3
->>>>>>> 503bf4c2
 description: etcd is a distributed key value store that provides a reliable way to store data across a cluster of machines
 keywords:
 - etcd
