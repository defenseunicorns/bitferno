--- conflicted
+++ resolved
@@ -1,10 +1,6 @@
 name: etcd
 version: 1.1.2
-<<<<<<< HEAD
-appVersion: 3.3.8
-=======
 appVersion: 3.3.9
->>>>>>> e4e702c8
 description: etcd is a distributed key value store that provides a reliable way to store data across a cluster of machines
 keywords:
 - etcd
