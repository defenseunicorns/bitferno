--- conflicted
+++ resolved
@@ -1,9 +1,5 @@
 name: etcd
-<<<<<<< HEAD
-version: 1.2.0
-=======
-version: 1.2.1
->>>>>>> 5ec31bd0
+version: 1.3.0
 appVersion: 3.3.10
 description: etcd is a distributed key value store that provides a reliable way to store data across a cluster of machines
 keywords:
