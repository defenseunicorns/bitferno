--- conflicted
+++ resolved
@@ -16,7 +16,6 @@
 {{- end -}}
 
 {{/*
-<<<<<<< HEAD
 Return the proper image name (for the metrics image)
 */}}
 {{- define "metrics.image" -}}
@@ -24,7 +23,9 @@
 {{- $repositoryName := .Values.metrics.image.repository -}}
 {{- $tag := .Values.metrics.image.tag | toString -}}
 {{- printf "%s/%s:%s" $registryName $repositoryName $tag -}}
-=======
+{{- end -}}
+
+{{/*
 Return the proper Memcached image name
 */}}
 {{- define "memcached.image" -}}
@@ -44,6 +45,4 @@
     {{- end -}}
 {{- else -}}
     {{- printf "%s/%s:%s" $registryName $repositoryName $tag -}}
-{{- end -}}
->>>>>>> a0af5a93
 {{- end -}}