--- conflicted
+++ resolved
@@ -7,19 +7,11 @@
   licenses: Apache-2.0
   images: |
     - name: git
-<<<<<<< HEAD
       image: docker.io/bitnami/git:2.48.1-debian-12-r8
     - name: os-shell
       image: docker.io/bitnami/os-shell:12-debian-12-r39
     - name: pytorch
       image: docker.io/bitnami/pytorch:2.6.0-debian-12-r4
-=======
-      image: docker.io/bitnami/git:2.49.0-debian-12-r5
-    - name: os-shell
-      image: docker.io/bitnami/os-shell:12-debian-12-r43
-    - name: pytorch
-      image: docker.io/bitnami/pytorch:2.7.0-debian-12-r0
->>>>>>> 79e0e185
 apiVersion: v2
 appVersion: 2.7.0
 dependencies:
@@ -42,8 +34,4 @@
 name: pytorch
 sources:
 - https://github.com/bitnami/charts/tree/main/bitnami/pytorch
-<<<<<<< HEAD
-version: 4.3.6
-=======
-version: 4.3.8
->>>>>>> 79e0e185
+version: 4.3.6