--- conflicted
+++ resolved
@@ -1,11 +1,7 @@
 apiVersion: v1
 name: kubeapps
 version: 0.6.1
-<<<<<<< HEAD
-appVersion: v1.0.0-beta.1
-=======
 appVersion: v1.0.0-beta.2
->>>>>>> d841f305
 description: Kubeapps is a dashboard for your Kubernetes cluster that makes it easy to deploy and manage applications in your cluster using Helm
 icon: https://raw.githubusercontent.com/kubeapps/kubeapps/master/docs/img/logo.png
 keywords:
