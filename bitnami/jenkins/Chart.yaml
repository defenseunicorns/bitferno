name: jenkins
version: 2.1.5
<<<<<<< HEAD
appVersion: 2.150.2
=======
appVersion: 2.150.3
>>>>>>> b7d47082
description: The leading open source automation server
keywords:
- jenkins
- ci
- cd
- http
- web
- application
home: https://jenkins.io/
sources:
- https://github.com/bitnami/bitnami-docker-jenkins
maintainers:
- name: Bitnami
  email: containers@bitnami.com
engine: gotpl
icon: https://bitnami.com/assets/stacks/jenkins/img/jenkins-stack-110x117.png<|MERGE_RESOLUTION|>--- conflicted
+++ resolved
@@ -1,10 +1,6 @@
 name: jenkins
-version: 2.1.5
-<<<<<<< HEAD
-appVersion: 2.150.2
-=======
+version: 2.1.6
 appVersion: 2.150.3
->>>>>>> b7d47082
 description: The leading open source automation server
 keywords:
 - jenkins
