# Copyright Broadcom, Inc. All Rights Reserved.
# SPDX-License-Identifier: APACHE-2.0

annotations:
  category: Infrastructure
  images: |
    - name: os-shell
<<<<<<< HEAD
      image: docker.io/bitnami/os-shell:12-debian-12-r39
    - name: rabbitmq
      image: docker.io/bitnami/rabbitmq:4.0.7-debian-12-r0
=======
      image: docker.io/bitnami/os-shell:12-debian-12-r49
    - name: rabbitmq
      image: docker.io/bitnami/rabbitmq:4.1.3-debian-12-r0
  licenses: Apache-2.0
  tanzuCategory: service
>>>>>>> af2a18fd
apiVersion: v2
appVersion: 4.1.3
dependencies:
- name: common
  repository: oci://ghcr.io/defenseunicorns/bitferno
  tags:
  - bitnami-common
  version: 2.x.x
description: RabbitMQ is an open source general-purpose message broker that is designed
  for consistent, highly-available messaging scenarios (both synchronous and asynchronous).
home: https://bitnami.com
icon: https://dyltqmyl993wv.cloudfront.net/assets/stacks/rabbitmq/img/rabbitmq-stack-220x234.png
keywords:
- rabbitmq
- message queue
- AMQP
maintainers:
- name: Broadcom, Inc. All Rights Reserved.
  url: https://github.com/bitnami/charts
name: rabbitmq
sources:
- https://github.com/bitnami/charts/tree/main/bitnami/rabbitmq
<<<<<<< HEAD
version: 15.4.0
=======
version: 16.0.12
>>>>>>> af2a18fd
<|MERGE_RESOLUTION|>--- conflicted
+++ resolved
@@ -5,17 +5,9 @@
   category: Infrastructure
   images: |
     - name: os-shell
-<<<<<<< HEAD
       image: docker.io/bitnami/os-shell:12-debian-12-r39
     - name: rabbitmq
       image: docker.io/bitnami/rabbitmq:4.0.7-debian-12-r0
-=======
-      image: docker.io/bitnami/os-shell:12-debian-12-r49
-    - name: rabbitmq
-      image: docker.io/bitnami/rabbitmq:4.1.3-debian-12-r0
-  licenses: Apache-2.0
-  tanzuCategory: service
->>>>>>> af2a18fd
 apiVersion: v2
 appVersion: 4.1.3
 dependencies:
@@ -38,8 +30,4 @@
 name: rabbitmq
 sources:
 - https://github.com/bitnami/charts/tree/main/bitnami/rabbitmq
-<<<<<<< HEAD
-version: 15.4.0
-=======
-version: 16.0.12
->>>>>>> af2a18fd
+version: 15.4.0