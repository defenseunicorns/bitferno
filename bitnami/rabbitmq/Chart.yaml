--- conflicted
+++ resolved
@@ -9,11 +9,7 @@
     - name: os-shell
       image: docker.io/bitnami/os-shell:12-debian-12-r39
     - name: rabbitmq
-<<<<<<< HEAD
       image: docker.io/bitnami/rabbitmq:4.0.7-debian-12-r0
-=======
-      image: docker.io/bitnami/rabbitmq:4.0.8-debian-12-r0
->>>>>>> c163d18d
 apiVersion: v2
 appVersion: 4.0.8
 dependencies:
@@ -35,8 +31,4 @@
 name: rabbitmq
 sources:
 - https://github.com/bitnami/charts/tree/main/bitnami/rabbitmq
-<<<<<<< HEAD
-version: 15.4.0
-=======
-version: 15.4.2
->>>>>>> c163d18d
+version: 15.4.0