# Copyright Broadcom, Inc. All Rights Reserved.
# SPDX-License-Identifier: APACHE-2.0

annotations:
  tanzuCategory: service
  category: Infrastructure
  licenses: Apache-2.0
  images: |
    - name: os-shell
      image: docker.io/bitnami/os-shell:12-debian-12-r39
    - name: rabbitmq
<<<<<<< HEAD
      image: docker.io/bitnami/rabbitmq:4.0.7-debian-12-r0
=======
      image: docker.io/bitnami/rabbitmq:4.0.9-debian-12-r1
>>>>>>> 40b6117c
apiVersion: v2
appVersion: 4.0.9
dependencies:
- name: common
  repository: oci://ghcr.io/defenseunicorns/bitferno
  tags:
  - bitnami-common
  version: 2.x.x
description: RabbitMQ is an open source general-purpose message broker that is designed for consistent, highly-available messaging scenarios (both synchronous and asynchronous).
home: https://bitnami.com
icon: https://dyltqmyl993wv.cloudfront.net/assets/stacks/rabbitmq/img/rabbitmq-stack-220x234.png
keywords:
- rabbitmq
- message queue
- AMQP
maintainers:
- name: Broadcom, Inc. All Rights Reserved.
  url: https://github.com/bitnami/charts
name: rabbitmq
sources:
- https://github.com/bitnami/charts/tree/main/bitnami/rabbitmq
<<<<<<< HEAD
version: 15.4.0
=======
version: 15.5.3
>>>>>>> 40b6117c
<|MERGE_RESOLUTION|>--- conflicted
+++ resolved
@@ -9,11 +9,7 @@
     - name: os-shell
       image: docker.io/bitnami/os-shell:12-debian-12-r39
     - name: rabbitmq
-<<<<<<< HEAD
       image: docker.io/bitnami/rabbitmq:4.0.7-debian-12-r0
-=======
-      image: docker.io/bitnami/rabbitmq:4.0.9-debian-12-r1
->>>>>>> 40b6117c
 apiVersion: v2
 appVersion: 4.0.9
 dependencies:
@@ -35,8 +31,4 @@
 name: rabbitmq
 sources:
 - https://github.com/bitnami/charts/tree/main/bitnami/rabbitmq
-<<<<<<< HEAD
-version: 15.4.0
-=======
-version: 15.5.3
->>>>>>> 40b6117c
+version: 15.4.0