--- conflicted
+++ resolved
@@ -7,13 +7,7 @@
     - name: os-shell
       image: docker.io/bitnami/os-shell:12-debian-12-r39
     - name: rabbitmq
-<<<<<<< HEAD
       image: docker.io/bitnami/rabbitmq:4.0.7-debian-12-r0
-=======
-      image: docker.io/bitnami/rabbitmq:4.1.1-debian-12-r0
-  licenses: Apache-2.0
-  tanzuCategory: service
->>>>>>> 30d17a95
 apiVersion: v2
 appVersion: 4.1.1
 dependencies:
@@ -36,8 +30,4 @@
 name: rabbitmq
 sources:
 - https://github.com/bitnami/charts/tree/main/bitnami/rabbitmq
-<<<<<<< HEAD
-version: 15.4.0
-=======
-version: 16.0.6
->>>>>>> 30d17a95
+version: 15.4.0