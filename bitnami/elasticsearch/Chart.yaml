name: elasticsearch
<<<<<<< HEAD
version: 4.3.0
appVersion: 6.6.0
=======
version: 4.2.12
appVersion: 6.6.1
>>>>>>> 7ded3511
description: A highly scalable open-source full-text search and analytics engine
keywords:
- elasticsearch
home: https://www.elastic.co/products/elasticsearch
sources:
- https://github.com/bitnami/bitnami-docker-elasticsearch
maintainers:
- name: Bitnami
  email: containers@bitnami.com
engine: gotpl
icon: https://bitnami.com/assets/stacks/elasticsearch/img/elasticsearch-stack-110x117.png<|MERGE_RESOLUTION|>--- conflicted
+++ resolved
@@ -1,11 +1,6 @@
 name: elasticsearch
-<<<<<<< HEAD
 version: 4.3.0
-appVersion: 6.6.0
-=======
-version: 4.2.12
 appVersion: 6.6.1
->>>>>>> 7ded3511
 description: A highly scalable open-source full-text search and analytics engine
 keywords:
 - elasticsearch
