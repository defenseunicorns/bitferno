--- conflicted
+++ resolved
@@ -1,10 +1,6 @@
 apiVersion: v1
 name: elasticsearch
-<<<<<<< HEAD
-version: 7.0.0
-=======
-version: 7.1.0
->>>>>>> adf5b954
+version: 8.0.0
 appVersion: 7.4.1
 description: A highly scalable open-source full-text search and analytics engine
 keywords:
