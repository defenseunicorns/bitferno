name: elasticsearch
version: 4.2.11
<<<<<<< HEAD
appVersion: 6.6.0
=======
appVersion: 6.6.1
>>>>>>> b7d47082
description: A highly scalable open-source full-text search and analytics engine
keywords:
- elasticsearch
home: https://www.elastic.co/products/elasticsearch
sources:
- https://github.com/bitnami/bitnami-docker-elasticsearch
maintainers:
- name: Bitnami
  email: containers@bitnami.com
engine: gotpl
icon: https://bitnami.com/assets/stacks/elasticsearch/img/elasticsearch-stack-110x117.png<|MERGE_RESOLUTION|>--- conflicted
+++ resolved
@@ -1,10 +1,6 @@
 name: elasticsearch
-version: 4.2.11
-<<<<<<< HEAD
-appVersion: 6.6.0
-=======
+version: 4.2.12
 appVersion: 6.6.1
->>>>>>> b7d47082
 description: A highly scalable open-source full-text search and analytics engine
 keywords:
 - elasticsearch
