--- conflicted
+++ resolved
@@ -1,10 +1,6 @@
 name: elasticsearch
 version: 2.0.4
-<<<<<<< HEAD
-appVersion: 6.4.0
-=======
 appVersion: 6.4.1
->>>>>>> 9fd45f1e
 description: A highly scalable open-source full-text search and analytics engine
 keywords:
 - elasticsearch
