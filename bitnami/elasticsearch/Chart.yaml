--- conflicted
+++ resolved
@@ -1,11 +1,6 @@
 name: elasticsearch
-<<<<<<< HEAD
-version: 4.0.4
-appVersion: 6.4.2
-=======
-version: 4.2.2
+version: 4.2.3
 appVersion: 6.5.1
->>>>>>> 0f11731d
 description: A highly scalable open-source full-text search and analytics engine
 keywords:
 - elasticsearch
