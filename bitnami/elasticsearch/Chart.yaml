apiVersion: v1
name: elasticsearch
version: 4.6.3
<<<<<<< HEAD
appVersion: 6.6.1
=======
appVersion: 6.6.2
>>>>>>> 040ec938
description: A highly scalable open-source full-text search and analytics engine
keywords:
- elasticsearch
home: https://www.elastic.co/products/elasticsearch
sources:
- https://github.com/bitnami/bitnami-docker-elasticsearch
maintainers:
- name: Bitnami
  email: containers@bitnami.com
engine: gotpl
icon: https://bitnami.com/assets/stacks/elasticsearch/img/elasticsearch-stack-110x117.png<|MERGE_RESOLUTION|>--- conflicted
+++ resolved
@@ -1,11 +1,7 @@
 apiVersion: v1
 name: elasticsearch
-version: 4.6.3
-<<<<<<< HEAD
-appVersion: 6.6.1
-=======
+version: 4.6.4
 appVersion: 6.6.2
->>>>>>> 040ec938
 description: A highly scalable open-source full-text search and analytics engine
 keywords:
 - elasticsearch
