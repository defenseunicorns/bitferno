apiVersion: v1
name: elasticsearch
<<<<<<< HEAD
version: 4.3.0
=======
version: 4.2.13
>>>>>>> 6a403266
appVersion: 6.6.1
description: A highly scalable open-source full-text search and analytics engine
keywords:
- elasticsearch
home: https://www.elastic.co/products/elasticsearch
sources:
- https://github.com/bitnami/bitnami-docker-elasticsearch
maintainers:
- name: Bitnami
  email: containers@bitnami.com
engine: gotpl
icon: https://bitnami.com/assets/stacks/elasticsearch/img/elasticsearch-stack-110x117.png<|MERGE_RESOLUTION|>--- conflicted
+++ resolved
@@ -1,10 +1,6 @@
 apiVersion: v1
 name: elasticsearch
-<<<<<<< HEAD
 version: 4.3.0
-=======
-version: 4.2.13
->>>>>>> 6a403266
 appVersion: 6.6.1
 description: A highly scalable open-source full-text search and analytics engine
 keywords:
