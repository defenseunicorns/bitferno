name: elasticsearch
<<<<<<< HEAD
version: 4.0.4
=======
version: 4.1.1
>>>>>>> b9f80d81
appVersion: 6.4.2
description: A highly scalable open-source full-text search and analytics engine
keywords:
- elasticsearch
home: https://www.elastic.co/products/elasticsearch
sources:
- https://github.com/bitnami/bitnami-docker-elasticsearch
maintainers:
- name: Bitnami
  email: containers@bitnami.com
engine: gotpl
icon: https://bitnami.com/assets/stacks/elasticsearch/img/elasticsearch-stack-110x117.png<|MERGE_RESOLUTION|>--- conflicted
+++ resolved
@@ -1,9 +1,5 @@
 name: elasticsearch
-<<<<<<< HEAD
-version: 4.0.4
-=======
-version: 4.1.1
->>>>>>> b9f80d81
+version: 4.1.2
 appVersion: 6.4.2
 description: A highly scalable open-source full-text search and analytics engine
 keywords:
