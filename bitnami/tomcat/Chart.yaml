apiVersion: v1
name: tomcat
<<<<<<< HEAD
version: 5.0.0
=======
version: 4.4.2
>>>>>>> 35f52d5b
appVersion: 9.0.26
description: Chart for Apache Tomcat
keywords:
- tomcat
- java
- http
- web
- application server
- jsp
home: http://tomcat.apache.org
sources:
- https://github.com/bitnami/bitnami-docker-tomcat
maintainers:
- name: Bitnami
  email: containers@bitnami.com
engine: gotpl
icon: https://bitnami.com/assets/stacks/tomcat/img/tomcat-stack-110x117.png<|MERGE_RESOLUTION|>--- conflicted
+++ resolved
@@ -1,10 +1,7 @@
 apiVersion: v1
 name: tomcat
-<<<<<<< HEAD
+
 version: 5.0.0
-=======
-version: 4.4.2
->>>>>>> 35f52d5b
 appVersion: 9.0.26
 description: Chart for Apache Tomcat
 keywords:
