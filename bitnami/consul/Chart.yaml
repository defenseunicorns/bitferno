name: consul
<<<<<<< HEAD
version: 3.0.0
appVersion: 1.3.0
=======
version: 2.4.3
appVersion: 1.4.0
>>>>>>> 5ec31bd0
description: Highly available and distributed service discovery and key-value store
  designed with support for the modern data center to make distributed systems and
  configuration easy.
home: https://www.consul.io/
sources:
- https://github.com/bitnami/consul
icon: https://raw.githubusercontent.com/hashicorp/consul/bce3809dfca37b883828c3715b84143dd71c0f85/website/source/assets/images/favicons/android-chrome-512x512.png
maintainers:
- name: Bitnami
  email: containers@bitnami.com
engine: gotpl<|MERGE_RESOLUTION|>--- conflicted
+++ resolved
@@ -1,11 +1,6 @@
 name: consul
-<<<<<<< HEAD
 version: 3.0.0
-appVersion: 1.3.0
-=======
-version: 2.4.3
 appVersion: 1.4.0
->>>>>>> 5ec31bd0
 description: Highly available and distributed service discovery and key-value store
   designed with support for the modern data center to make distributed systems and
   configuration easy.
