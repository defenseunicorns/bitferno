--- conflicted
+++ resolved
@@ -2,13 +2,8 @@
 home: https://www.consul.io/
 sources:
 - https://github.com/bitnami/consul
-<<<<<<< HEAD
 version: 2.4.0
-appVersion: 1.2.3
-=======
-version: 2.3.0
 appVersion: 1.3.0
->>>>>>> 8b907360
 description: Highly available and distributed service discovery and key-value store
   designed with support for the modern data center to make distributed systems and
   configuration easy.
