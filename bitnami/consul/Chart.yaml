name: consul
home: https://www.consul.io/
sources:
- https://github.com/bitnami/consul
<<<<<<< HEAD
version: 2.0.1
appVersion: 1.0.6
=======
version: 2.0.4
appVersion: 1.2.3
>>>>>>> b06c9cdf
description: Highly available and distributed service discovery and key-value store
  designed with support for the modern data center to make distributed systems and
  configuration easy.
icon: https://raw.githubusercontent.com/hashicorp/consul/bce3809dfca37b883828c3715b84143dd71c0f85/website/source/assets/images/favicons/android-chrome-512x512.png
maintainers:
- name: Bitnami
  email: containers@bitnami.com
engine: gotpl<|MERGE_RESOLUTION|>--- conflicted
+++ resolved
@@ -2,13 +2,8 @@
 home: https://www.consul.io/
 sources:
 - https://github.com/bitnami/consul
-<<<<<<< HEAD
-version: 2.0.1
-appVersion: 1.0.6
-=======
 version: 2.0.4
 appVersion: 1.2.3
->>>>>>> b06c9cdf
 description: Highly available and distributed service discovery and key-value store
   designed with support for the modern data center to make distributed systems and
   configuration easy.
