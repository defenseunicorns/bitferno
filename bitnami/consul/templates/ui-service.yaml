{{- if .Values.ui.service.enabled }}
apiVersion: v1
kind: Service
metadata:
  name: "{{ template "consul.fullname" . }}-ui"
  labels:
    app: "{{ template "consul.name" . }}"
    chart: {{ template "consul.chart" . }}
    release: {{ .Release.Name | quote }}
    heritage: {{ .Release.Service | quote }}
<<<<<<< HEAD
    component: "ui"
=======
    component: ui
>>>>>>> b06c9cdf
spec:
  ports:
  - name: http
    port: {{ .Values.uiPort }}
    targetPort: http
  type: "{{ .Values.ui.service.type }}"
  selector:
    app: "{{ template "consul.name" . }}"
    chart: {{ template "consul.chart" . }}
    release: {{ .Release.Name | quote }}
    heritage: {{ .Release.Service | quote }}
{{- end }}<|MERGE_RESOLUTION|>--- conflicted
+++ resolved
@@ -8,11 +8,7 @@
     chart: {{ template "consul.chart" . }}
     release: {{ .Release.Name | quote }}
     heritage: {{ .Release.Service | quote }}
-<<<<<<< HEAD
-    component: "ui"
-=======
     component: ui
->>>>>>> b06c9cdf
 spec:
   ports:
   - name: http
