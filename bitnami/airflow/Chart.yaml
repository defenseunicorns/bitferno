apiVersion: v1
name: airflow
<<<<<<< HEAD
version: 3.1.12
=======
version: 4.0.10
>>>>>>> 140d3947
appVersion: 1.10.5
description: Apache Airflow is a platform to programmatically author, schedule and monitor workflows.
keywords:
  - apache
  - airflow
  - workflow
  - dag
home: https://airflow.apache.org/
sources:
  - https://github.com/bitnami/bitnami-docker-airflow
maintainers:
  - name: Bitnami
    email: containers@bitnami.com
engine: gotpl
icon: https://bitnami.com/assets/stacks/airflow/img/airflow-stack-110x117.png<|MERGE_RESOLUTION|>--- conflicted
+++ resolved
@@ -1,10 +1,6 @@
 apiVersion: v1
 name: airflow
-<<<<<<< HEAD
-version: 3.1.12
-=======
-version: 4.0.10
->>>>>>> 140d3947
+version: 4.0.11
 appVersion: 1.10.5
 description: Apache Airflow is a platform to programmatically author, schedule and monitor workflows.
 keywords:
