--- conflicted
+++ resolved
@@ -17,25 +17,12 @@
     {{- end }}
 spec:
   rules:
-<<<<<<< HEAD
-    {{- range .Values.ingress.hosts }}
-=======
   {{- range .Values.ingress.hosts }}
->>>>>>> 140d3947
     - host: {{ .name }}
       http:
         paths:
           - path: {{ default "/" .path }}
             backend:
-<<<<<<< HEAD
-              serviceName: "{{ template "airflow.fullname" $ }}"
-              servicePort: http
-    {{- end }}
-  {{- if .Values.ingress.tls }}
-  # Note: toYaml does not indent arrays
-  # yamllint disable rule:indentation
-  tls: {{- toYaml .Values.ingress.tls | nindent 4 }}
-=======
               serviceName: {{ template "airflow.fullname" $ }}
               servicePort: http
   {{- end }}
@@ -52,6 +39,5 @@
     {{- end }}
       secretName: {{ .tlsSecret }}
     {{- end }}
->>>>>>> 140d3947
   {{- end }}
 {{- end }}