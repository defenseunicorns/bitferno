## Global Docker image parameters
## Please, note that this will override the image parameters, including dependencies, configured to use the global value
## Current available global Docker image parameters: imageRegistry and imagePullSecrets
##
# global:
#   imageRegistry: myRegistryName
#   imagePullSecrets:
#     - myRegistryKeySecretName
#   storageClass: myStorageClass

## Bitnami Airflow image version
## ref: https://hub.docker.com/r/bitnami/airflow/tags/
##
image:
  registry: docker.io
  repository: bitnami/airflow
  tag: 1.10.5-debian-9-r52
  ## Specify a imagePullPolicy
  ## Defaults to 'Always' if image tag is 'latest', else set to 'IfNotPresent'
  ## ref: http://kubernetes.io/docs/user-guide/images/#pre-pulling-images
  ##
  pullPolicy: IfNotPresent
  ## Optionally specify an array of imagePullSecrets.
  ## Secrets must be manually created in the namespace.
  ## ref: https://kubernetes.io/docs/tasks/configure-pod-container/pull-image-private-registry/
  ##
  # pullSecrets:
  #   - myRegistryKeySecretName

  ## Set to true if you would like to see extra information on logs
  ## It turns BASH and NAMI debugging in minideb
  ## ref:  https://github.com/bitnami/minideb-extras/#turn-on-bash-debugging
  debug: false

## Bitnami Airflow Scheduler image version
## ref: https://hub.docker.com/r/bitnami/airflow-scheduler/tags/
##
schedulerImage:
  registry: docker.io
  repository: bitnami/airflow-scheduler
  tag: 1.10.5-debian-9-r57
  ## Specify a imagePullPolicy
  ## Defaults to 'Always' if image tag is 'latest', else set to 'IfNotPresent'
  ## ref: http://kubernetes.io/docs/user-guide/images/#pre-pulling-images
  ##
  pullPolicy: IfNotPresent
  ## Optionally specify an array of imagePullSecrets.
  ## Secrets must be manually created in the namespace.
  ## ref: https://kubernetes.io/docs/tasks/configure-pod-container/pull-image-private-registry/
  ##
  # pullSecrets:
  #   - myRegistryKeySecretName

  ## Set to true if you would like to see extra information on logs
  ## It turns BASH and NAMI debugging in minideb
  ## ref:  https://github.com/bitnami/minideb-extras/#turn-on-bash-debugging
  debug: false

## Bitnami Airflow Worker image version
## ref: https://hub.docker.com/r/bitnami/airflow-worker/tags/
##
workerImage:
  registry: docker.io
  repository: bitnami/airflow-worker
  tag: 1.10.5-debian-9-r57
  ## Specify a imagePullPolicy
  ## Defaults to 'Always' if image tag is 'latest', else set to 'IfNotPresent'
  ## ref: http://kubernetes.io/docs/user-guide/images/#pre-pulling-images
  ##
  pullPolicy: IfNotPresent
  ## Optionally specify an array of imagePullSecrets.
  ## Secrets must be manually created in the namespace.
  ## ref: https://kubernetes.io/docs/tasks/configure-pod-container/pull-image-private-registry/
  ##
  # pullSecrets:
  #   - myRegistryKeySecretName

  ## Set to true if you would like to see extra information on logs
  ## It turns BASH and NAMI debugging in minideb
  ## ref:  https://github.com/bitnami/minideb-extras/#turn-on-bash-debugging
  debug: false

## Bitnami git image version
## ref: https://hub.docker.com/r/bitnami/git/tags/
##
git:
  registry: docker.io
  repository: bitnami/git
  tag: 2.24.0-debian-9-r0
  pullPolicy: IfNotPresent
  ## Optionally specify an array of imagePullSecrets.
  ## Secrets must be manually created in the namespace.
  ## ref: https://kubernetes.io/docs/tasks/configure-pod-container/pull-image-private-registry/
  ##
  # pullSecrets:
  #   - myRegistryKeySecretName

## String to partially override airflow.fullname template (will maintain the release name)
##
# nameOverride:

## String to fully override airflow.fullname template
##
# fullnameOverride:

## StatefulSet controller supports automated updates. There are two valid update strategies: RollingUpdate and OnDelete
## ref: https://kubernetes.io/docs/tutorials/stateful-application/basic-stateful-set/#updating-statefulsets
##
updateStrategy: RollingUpdate

## Partition update strategy
## https://kubernetes.io/docs/concepts/workloads/controllers/statefulset/#partitions
##
# rollingUpdatePartition:

## Airflow Components configuration
##
airflow:
  ## Name of an existing config map containing the Airflow config file
  ##
  # configurationConfigMap:
  ## Name of an existing config map containing all the DAGs files you want to load in Airflow.
  ##
  ## dagsConfigMap:
  ## Airflow generic configuration
  ##
  loadExamples: false
  ## Enable in order to download DAG files from git repository.
  ##
  cloneDagFilesFromGit:
    enabled: false
    # repository:
    # branch:
    # interval:
  ## URL used to access to airflow web ui
  ##
  baseUrl: http://airflow.local
  ## Airflow worker component configuration
  worker:
    port: 8793
    replicas: 3

  ## All the parameters from the configuration file can be overwritten by using environment variables with this format:
  ## AIRFLOW__{SECTION}__{KEY}. Note the double underscores. More info at https://airflow.readthedocs.io/en/stable/howto/set-config.html
  ##
  # extraEnvVars:
  #   - name: AIRFLOW__SMTP__SMTP_HOST
  #     value: "localhost"
  #   - name: AIRFLOW__SMTP__SMTP_PORT
  #     value: "25"
  #   - name: AIRFLOW__SMTP__USER
  #     value: ""

  auth:
    ## Option to force users to specify a password. That is required for 'helm upgrade' to work properly.
    ## If it is not forced, a random password will be generated.
    ##
    forcePassword: true
    ## Specify username to acccess web UI
    ##
    username: user
    ## Specify password to acccess web UI
    ##
    # password:
    ## Specify a fernet key to secure airflow connections
    ## Fernet key must be 32 url-safe base64-encoded bytes.
    ## More info at:
    ## - https://airflow.readthedocs.io/en/stable/howto/secure-connections.html
    ## - https://bcb.github.io/airflow/fernet-key
    ##
    # fernetKey:
    ## Use existing secret (ignores previous password and fernetKey)
    ##
    # existingSecret:

## Kubernetes Security Context
## https://kubernetes.io/docs/tasks/configure-pod-container/security-context/
##
securityContext:
  enabled: true
  fsGroup: 1001
  runAsUser: 1001

## Kubernetes configuration
## For minikube, set this to NodePort, elsewhere use LoadBalancer
##
service:
  type: ClusterIP
  port: 8080

  ## Specify the NodePort value for the LoadBalancer and NodePort service types.
  ## ref: https://kubernetes.io/docs/concepts/services-networking/service/#type-nodeport
  ##
  # nodePort:

  ## Use loadBalancerIP to request a specific static IP,
  # loadBalancerIP:

  ## Service annotations done as key:value pairs
  annotations:

## Configure the ingress resource that allows you to access the
## Airflow installation. Set up the URL
## ref: http://kubernetes.io/docs/user-guide/ingress/
##
ingress:
  ## Set to true to enable ingress record generation
  enabled: true

  ## Set this to true in order to add the corresponding annotations for cert-manager
  certManager: false

  ## Ingress annotations done as key:value pairs
  ## For a full list of possible ingress annotations, please see
  ## ref: https://github.com/kubernetes/ingress-nginx/blob/master/docs/user-guide/nginx-configuration/annotations.md
  ##
  ## If tls is set to true, annotation ingress.kubernetes.io/secure-backends: "true" will automatically be set
  ## If certManager is set to true, annotation kubernetes.io/tls-acme: "true" will automatically be set
  annotations:
  #  kubernetes.io/ingress.class: nginx

  ## The list of hostnames to be covered with this ingress record.
  ## Most likely this will be just one host, but in the event more hosts are needed, this is an array
  ##
  hosts:
    - name: airflow.local
      path: /

<<<<<<< HEAD
  ## The tls configuration for the ingress
  ## see: https://kubernetes.io/docs/concepts/services-networking/ingress/#tls
  tls:
    - hosts:
        - airflow.local
      secretName: airflow.local-tls
=======
    ## Set this to true in order to enable TLS on the ingress record
    tls: false

    ## Optionally specify the TLS hosts for the ingress record
    ## Useful when the Ingress controller supports www-redirection
    ## If not specified, the above host name will be used
    # tlsHosts:
    # - www.airflow.local
    # - airflow.local

    ## If TLS is set to true, you must declare what secret will store the key/certificate for TLS
    tlsSecret: airflow.local-tls
>>>>>>> 140d3947

  secrets:
  ## If you're providing your own certificates, please use this to add the certificates as secrets
  ## key and certificate should start with -----BEGIN CERTIFICATE----- or
  ## -----BEGIN RSA PRIVATE KEY-----
  ##
  ## name should line up with a tlsSecret set further up
  ## If you're using cert-manager, this is unneeded, as it will create the secret for you if it is not set
  ##
  ## It is also possible to create and manage the certificates outside of this helm chart
  ## Please see README.md for more information
  # - name: airflow.local-tls
  #   key:
  #   certificate:

## Node labels for pod assignment
## Ref: https://kubernetes.io/docs/user-guide/node-selection/
##
nodeSelector: {}

## Tolerations for pod assignment
## Ref: https://kubernetes.io/docs/concepts/configuration/taint-and-toleration/
##
tolerations: []

## Affinity for pod assignment
## Ref: https://kubernetes.io/docs/concepts/configuration/assign-pod-node/#affinity-and-anti-affinity
##
affinity: {}

## Configure resource requests and limits
## ref: http://kubernetes.io/docs/user-guide/compute-resources/
##
resources:
#  limits:
#    cpu: 200m
#    memory: 1Gi
#  requests:
#    memory: 256Mi
#    cpu: 250m

## Configure extra options for liveness and readiness probes
## ref: https://kubernetes.io/docs/tasks/configure-pod-container/configure-liveness-readiness-probes/#configure-probes)
livenessProbe:
  enabled: true
  initialDelaySeconds: 180
  periodSeconds: 20
  timeoutSeconds: 5
  failureThreshold: 6
  successThreshold: 1

readinessProbe:
  enabled: true
  initialDelaySeconds: 30
  periodSeconds: 10
  timeoutSeconds: 5
  failureThreshold: 6
  successThreshold: 1

##
## PostgreSQL chart configuration
##
## https://github.com/helm/charts/blob/master/stable/postgresql/values.yaml
##
postgresql:
  enabled: true
  postgresqlUsername: bn_airflow
  # postgresqlPassword:
  postgresqlDatabase: bitnami_airflow

externalDatabase:
  ## All of these values are only used when postgresql.enabled is set to false
  ## Database host
  host: localhost
  ## non-root Username for Airflow Database
  user: bn_airflow
  ## Database password
  password: ""
  ## Database name
  database: bitnami_airflow
  ## Database port number
  port: 5432

##
## Redis chart configuration
##
## https://github.com/helm/charts/blob/master/stable/redis/values.yaml
##
redis:
  enabled: true
  # password: ""

externalRedis:
  ## All of these values are only used when redis.enabled is set to false
  ## Redis host
  host: localhost
  ## Redis port number
  port: 6379
  ## Redis password
  password: ""

## Prometheus Exporter / Metrics
##
metrics:
  enabled: false

  image:
    registry: docker.io
    repository: bitnami/airflow-exporter
    tag: 0.20180711.0-debian-9-r84
    pullPolicy: IfNotPresent
    ## Optionally specify an array of imagePullSecrets.
    ## Secrets must be manually created in the namespace.
    ## ref: https://kubernetes.io/docs/tasks/configure-pod-container/pull-image-private-registry/
    ##
    # pullSecrets:
    #   - myRegistryKeySecretName

  ## Metrics exporter resource requests and limits
  ## ref: http://kubernetes.io/docs/user-guide/compute-resources/
  ##
  # resources: {}

  ## Metrics exporter labels and tolerations for pod assignment
  # nodeSelector: {"beta.kubernetes.io/arch": "amd64"}
  # tolerations: []

  ## Metrics exporter pod Annotation and Labels
  # podLabels: {}

  podAnnotations:
    prometheus.io/scrape: "true"
    prometheus.io/port: "9112"<|MERGE_RESOLUTION|>--- conflicted
+++ resolved
@@ -225,28 +225,18 @@
   hosts:
     - name: airflow.local
       path: /
-
-<<<<<<< HEAD
-  ## The tls configuration for the ingress
-  ## see: https://kubernetes.io/docs/concepts/services-networking/ingress/#tls
-  tls:
-    - hosts:
-        - airflow.local
-      secretName: airflow.local-tls
-=======
-    ## Set this to true in order to enable TLS on the ingress record
-    tls: false
-
-    ## Optionally specify the TLS hosts for the ingress record
-    ## Useful when the Ingress controller supports www-redirection
-    ## If not specified, the above host name will be used
-    # tlsHosts:
-    # - www.airflow.local
-    # - airflow.local
-
-    ## If TLS is set to true, you must declare what secret will store the key/certificate for TLS
-    tlsSecret: airflow.local-tls
->>>>>>> 140d3947
+      ## Set this to true in order to enable TLS on the ingress record
+      tls: false
+
+      ## Optionally specify the TLS hosts for the ingress record
+      ## Useful when the Ingress controller supports www-redirection
+      ## If not specified, the above host name will be used
+      # tlsHosts:
+      # - www.airflow.local
+      # - airflow.local
+
+      ## If TLS is set to true, you must declare what secret will store the key/certificate for TLS
+      tlsSecret: airflow.local-tls
 
   secrets:
   ## If you're providing your own certificates, please use this to add the certificates as secrets
