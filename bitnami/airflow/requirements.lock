--- conflicted
+++ resolved
@@ -1,18 +1,9 @@
 dependencies:
-<<<<<<< HEAD
   - name: postgresql
     repository: https://charts.bitnami.com/bitnami
-    version: 6.3.12
+    version: 6.4.0
   - name: redis
     repository: https://charts.bitnami.com/bitnami
-    version: 9.2.2
-=======
-- name: postgresql
-  repository: https://charts.bitnami.com/bitnami
-  version: 6.4.0
-- name: redis
-  repository: https://charts.bitnami.com/bitnami
-  version: 9.3.1
->>>>>>> 5271af8e
+    version: 9.3.1
 digest: sha256:99c086e6c1e8c381e164fb75d158887bf9929a2babce2f2dd6778b71e3a7820f
 generated: 2019-10-17T11:10:22.444488456Z