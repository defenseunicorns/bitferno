--- conflicted
+++ resolved
@@ -44,55 +44,6 @@
 
 The following tables lists the configurable parameters of the Apache chart and their default values.
 
-<<<<<<< HEAD
-| Parameter                        | Description                                             | Default                                                      |
-|----------------------------------|---------------------------------------------------------|--------------------------------------------------------------|
-| `global.imageRegistry`           | Global Docker image registry                            | `nil`                                                        |
-| `global.imagePullSecrets`        | Global Docker registry secret names as an array         | `[]` (does not add image pull secrets to deployed pods)      |
-| `image.registry`                 | Apache Docker image registry                            | `docker.io`                                                  |
-| `image.repository`               | Apache Docker image name                                | `bitnami/apache`                                             |
-| `image.tag`                      | Apache Docker image tag                                 | `{TAG_NAME}`                                                 |
-| `image.pullPolicy`               | Apache Docker image pull policy                         | `Always`                                                     |
-| `image.pullSecrets`              | Specify Docker registry secret names as an array        | `[]` (does not add image pull secrets to deployed pods)      |
-| `git.registry`                   | Git image registry                                      | `docker.io`                                                  |
-| `git.repository`                 | Git image name                                          | `bitnami/git`                                                |
-| `git.tag`                        | Git image tag                                           | `{TAG_NAME}`                                                 |
-| `git.pullPolicy`                 | Git image pull policy                                   | `Always`                                                     |
-| `git.pullSecrets`                | Specify docker-registry secret names as an array        | `[]` (does not add image pull secrets to deployed pods)      |
-| `replicaCount`                   | Number of replicas of the Apache deployment             | `docker.io`                                                  |
-| `htdocsConfigMap`                | ConfigMap with the server static content                | `nil`                                                        |
-| `htdocsPVC`                      | PVC with the server static content                      | `nil`                                                        |
-| `cloneHtdocsFromGit.enabled`     | Get the server static content from a git repository     | `false`                                                      |
-| `cloneHtdocsFromGit.repository`  | Repository to clone static content from                 | `nil`                                                        |
-| `cloneHtdocsFromGit.branch`      | Branch inside the git repository                        | `nil`                                                        |
-| `cloneHtdocsFromGit.interval`    | Interval for sidecar container pull from the repository | `60`                                                         |
-| `podAnnotations`                 | Pod annotations                                         | `{}`                                                         |
-| `ingress.enabled`                | Enable ingress controller resource                      | `false`                                                      |
-| `ingress.certManager`            | Add annotations for cert-manager                        | `false`                                                      |
-| `ingress.annotations`            | Ingress annotations                                     | `[]`                                                         |
-| `ingress.hosts[0].name`          | Hostname to your Apache installation                    | `example.local`                                              |
-| `ingress.hosts[0].path`          | Path within the url structure                           | `/`                                                          |
-| `ingress.tls[0].hosts[0]`        | TLS hosts                                               | `example.local`                                              |
-| `ingress.tls[0].secretName`      | TLS Secret (certificates)                               | `example.local-tls`                                          |
-| `ingress.secrets[0].name`        | TLS Secret Name                                         | `nil`                                                        |
-| `ingress.secrets[0].certificate` | TLS Secret Certificate                                  | `nil`                                                        |
-| `ingress.secrets[0].key`         | TLS Secret Key                                          | `nil`                                                        |
-| `metrics.enabled`                | Start a side-car prometheus exporter                    | `false`                                                      |
-| `metrics.image.registry`         | Apache exporter image registry                          | `docker.io`                                                  |
-| `metrics.image.repository`       | Apache exporter image name                              | `lusotycoon/apache-exporter`                                 |
-| `metrics.image.tag`              | Apache exporter image tag                               | `v0.5.0`                                                     |
-| `metrics.image.pullPolicy`       | Apache exporter image pull policy                       | `IfNotPresent`                                               |
-| `metrics.image.pullSecrets`      | Specify Docker registry secret names as an array        | `[]` (does not add image pull secrets to deployed pods)      |
-| `metrics.podAnnotations`         | Additional annotations for Metrics exporter pod         | `{prometheus.io/scrape: "true", prometheus.io/port: "9117"}` |
-| `metrics.resources`              | Exporter resource requests/limit                        | {}                                                           |
-| `service.type`                   | Kubernetes Service type                                 | `LoadBalancer`                                               |
-| `service.port`                   | Service HTTP port                                       | `80`                                                         |
-| `service.httpsPort`              | Service HTTPS port                                      | `443`                                                        |
-| `service.nodePorts.http`         | Kubernetes http node port                               | `""`                                                         |
-| `service.nodePorts.https`        | Kubernetes https node port                              | `""`                                                         |
-| `service.externalTrafficPolicy`  | Enable client source IP preservation                    | `Cluster`                                                    |
-| `service.loadBalancerIP`         | LoadBalancer service IP address                         | `""`                                                         |
-=======
 | Parameter                        | Description                                      | Default                                                      |
 |----------------------------------|--------------------------------------------------|--------------------------------------------------------------|
 | `global.imageRegistry`           | Global Docker image registry                     | `nil`                                                        |
@@ -115,6 +66,12 @@
 | `ingress.secrets[0].name`        | TLS Secret Name                                  | `nil`                                                        |
 | `ingress.secrets[0].certificate` | TLS Secret Certificate                           | `nil`                                                        |
 | `ingress.secrets[0].key`         | TLS Secret Key                                   | `nil`                                                        |
+| `htdocsConfigMap`                | ConfigMap with the server static content                | `nil`                                                        |
+| `htdocsPVC`                      | PVC with the server static content                      | `nil`                                                        |
+| `cloneHtdocsFromGit.enabled`     | Get the server static content from a git repository     | `false`                                                      |
+| `cloneHtdocsFromGit.repository`  | Repository to clone static content from                 | `nil`                                                        |
+| `cloneHtdocsFromGit.branch`      | Branch inside the git repository                        | `nil`                                                        |
+| `cloneHtdocsFromGit.interval`    | Interval for sidecar container pull from the repository | `60`                                                         |
 | `metrics.enabled`                | Start a side-car prometheus exporter             | `false`                                                      |
 | `metrics.image.registry`         | Apache exporter image registry                   | `docker.io`                                                  |
 | `metrics.image.repository`       | Apache exporter image name                       | `bitnami/apache-exporter`                                    |
@@ -130,7 +87,6 @@
 | `service.nodePorts.https`        | Kubernetes https node port                       | `""`                                                         |
 | `service.externalTrafficPolicy`  | Enable client source IP preservation             | `Cluster`                                                    |
 | `service.loadBalancerIP`         | LoadBalancer service IP address                  | `""`                                                         |
->>>>>>> 9f375b23
 
 Specify each parameter using the `--set key=value[,key=value]` argument to `helm install`. For example,
 
@@ -173,7 +129,7 @@
 
 ## Notable changes
 
-### 5.0.0
+### 6.0.0
 
 This release allows you to use your custom static applicaton. In order to do so, check [this section](#deploying-your-custom-web-application).
 
