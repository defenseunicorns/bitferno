apiVersion: v1
name: apache
<<<<<<< HEAD
version: 7.2.5
=======
version: 7.2.10
>>>>>>> 21f58026
appVersion: 2.4.41
description: Chart for Apache HTTP Server
keywords:
  - apache
  - http
  - https
  - www
  - web
  - reverse proxy
home: https://httpd.apache.org
icon: https://bitnami.com/assets/stacks/apache/img/apache-stack-220x234.png
sources:
  - https://github.com/bitnami/bitnami-docker-apache
maintainers:
  - name: Bitnami
    email: containers@bitnami.com
engine: gotpl<|MERGE_RESOLUTION|>--- conflicted
+++ resolved
@@ -1,10 +1,6 @@
 apiVersion: v1
 name: apache
-<<<<<<< HEAD
-version: 7.2.5
-=======
-version: 7.2.10
->>>>>>> 21f58026
+version: 7.2.11
 appVersion: 2.4.41
 description: Chart for Apache HTTP Server
 keywords:
