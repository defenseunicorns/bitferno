# Copyright Broadcom, Inc. All Rights Reserved.
# SPDX-License-Identifier: APACHE-2.0

annotations:
  tanzuCategory: service
  category: Infrastructure
  licenses: Apache-2.0
  images: |
    - name: attu
<<<<<<< HEAD
      image: docker.io/bitnami/attu:2.5.5-debian-12-r1
    - name: milvus
      image: docker.io/bitnami/milvus:2.5.7-debian-12-r0
=======
      image: docker.io/bitnami/attu:2.5.6-debian-12-r2
    - name: milvus
      image: docker.io/bitnami/milvus:2.5.9-debian-12-r0
>>>>>>> 5b01b030
    - name: os-shell
      image: docker.io/bitnami/os-shell:12-debian-12-r42
    - name: pymilvus
      image: docker.io/bitnami/pymilvus:2.5.6-debian-12-r2
apiVersion: v2
<<<<<<< HEAD
appVersion: 2.5.7
=======
appVersion: 2.5.9
>>>>>>> 5b01b030
dependencies:
- name: etcd
  repository: oci://ghcr.io/defenseunicorns/bitferno
  condition: etcd.enabled
  version: 11.x.x
- condition: kafka.enabled
  name: kafka
  repository: oci://ghcr.io/defenseunicorns/bitferno
  version: 31.x.x
- condition: minio.enabled
  name: minio
  repository: oci://ghcr.io/defenseunicorns/bitferno
  version: 14.x.x
- name: common
  repository: oci://ghcr.io/defenseunicorns/bitferno
  tags:
  - bitnami-common
  version: 2.x.x
description: Milvus is a cloud-native, open-source vector database solution for AI applications and similarity search. Features high scalability, hibrid search and unified lambda structure.
home: https://bitnami.com
icon: https://dyltqmyl993wv.cloudfront.net/assets/stacks/milvus/img/milvus-stack-220x234.png
keywords:
- milvus
- ai
- database
- infrastructure
- attu
maintainers:
- name: Broadcom, Inc. All Rights Reserved.
  url: https://github.com/bitnami/charts
name: milvus
sources:
- https://github.com/bitnami/charts/tree/main/bitnami/milvus
<<<<<<< HEAD
version: 12.0.0
=======
version: 13.2.1
>>>>>>> 5b01b030
<|MERGE_RESOLUTION|>--- conflicted
+++ resolved
@@ -7,25 +7,15 @@
   licenses: Apache-2.0
   images: |
     - name: attu
-<<<<<<< HEAD
       image: docker.io/bitnami/attu:2.5.5-debian-12-r1
     - name: milvus
       image: docker.io/bitnami/milvus:2.5.7-debian-12-r0
-=======
-      image: docker.io/bitnami/attu:2.5.6-debian-12-r2
-    - name: milvus
-      image: docker.io/bitnami/milvus:2.5.9-debian-12-r0
->>>>>>> 5b01b030
     - name: os-shell
       image: docker.io/bitnami/os-shell:12-debian-12-r42
     - name: pymilvus
       image: docker.io/bitnami/pymilvus:2.5.6-debian-12-r2
 apiVersion: v2
-<<<<<<< HEAD
 appVersion: 2.5.7
-=======
-appVersion: 2.5.9
->>>>>>> 5b01b030
 dependencies:
 - name: etcd
   repository: oci://ghcr.io/defenseunicorns/bitferno
@@ -59,8 +49,4 @@
 name: milvus
 sources:
 - https://github.com/bitnami/charts/tree/main/bitnami/milvus
-<<<<<<< HEAD
-version: 12.0.0
-=======
-version: 13.2.1
->>>>>>> 5b01b030
+version: 12.0.0