--- conflicted
+++ resolved
@@ -5,15 +5,9 @@
   category: Infrastructure
   images: |
     - name: attu
-<<<<<<< HEAD
       image: docker.io/bitnami/attu:2.5.5-debian-12-r1
     - name: milvus
       image: docker.io/bitnami/milvus:2.5.7-debian-12-r0
-=======
-      image: docker.io/bitnami/attu:2.5.12-debian-12-r0
-    - name: milvus
-      image: docker.io/bitnami/milvus:2.6.0-debian-12-r1
->>>>>>> 5b05b743
     - name: os-shell
       image: docker.io/bitnami/os-shell:12-debian-12-r50
     - name: pymilvus
@@ -21,11 +15,7 @@
   licenses: Apache-2.0
   tanzuCategory: service
 apiVersion: v2
-<<<<<<< HEAD
 appVersion: 2.5.7
-=======
-appVersion: 2.6.0
->>>>>>> 5b05b743
 dependencies:
 - name: etcd
   repository: oci://ghcr.io/defenseunicorns/bitferno
@@ -61,8 +51,4 @@
 name: milvus
 sources:
 - https://github.com/bitnami/charts/tree/main/bitnami/milvus
-<<<<<<< HEAD
-version: 12.0.0
-=======
-version: 16.0.1
->>>>>>> 5b05b743
+version: 12.0.0