# Copyright Broadcom, Inc. All Rights Reserved.
# SPDX-License-Identifier: APACHE-2.0

annotations:
  category: Infrastructure
  images: |
    - name: attu
      image: docker.io/bitnami/attu:2.5.5-debian-12-r1
    - name: milvus
<<<<<<< HEAD
      image: docker.io/bitnami/milvus:2.5.7-debian-12-r0
=======
      image: docker.io/bitnami/milvus:2.5.13-debian-12-r0
>>>>>>> 9b072ecb
    - name: os-shell
      image: docker.io/bitnami/os-shell:12-debian-12-r46
    - name: pymilvus
      image: docker.io/bitnami/pymilvus:2.5.10-debian-12-r1
  licenses: Apache-2.0
  tanzuCategory: service
apiVersion: v2
<<<<<<< HEAD
appVersion: 2.5.7
=======
appVersion: 2.5.13
>>>>>>> 9b072ecb
dependencies:
- name: etcd
  repository: oci://ghcr.io/defenseunicorns/bitferno
  condition: etcd.enabled
  version: 11.x.x
- condition: kafka.enabled
  name: kafka
  repository: oci://ghcr.io/defenseunicorns/bitferno
  version: 31.x.x
- condition: minio.enabled
  name: minio
<<<<<<< HEAD
  repository: oci://ghcr.io/defenseunicorns/bitferno
  version: 14.x.x
=======
  repository: oci://registry-1.docker.io/bitnamicharts
  version: 17.x.x
>>>>>>> 9b072ecb
- name: common
  repository: oci://ghcr.io/defenseunicorns/bitferno
  tags:
  - bitnami-common
  version: 2.x.x
description: Milvus is a cloud-native, open-source vector database solution for AI
  applications and similarity search. Features high scalability, hibrid search and
  unified lambda structure.
home: https://bitnami.com
icon: https://dyltqmyl993wv.cloudfront.net/assets/stacks/milvus/img/milvus-stack-220x234.png
keywords:
- milvus
- ai
- database
- infrastructure
- attu
maintainers:
- name: Broadcom, Inc. All Rights Reserved.
  url: https://github.com/bitnami/charts
name: milvus
sources:
- https://github.com/bitnami/charts/tree/main/bitnami/milvus
<<<<<<< HEAD
version: 12.0.0
=======
version: 15.0.1
>>>>>>> 9b072ecb
<|MERGE_RESOLUTION|>--- conflicted
+++ resolved
@@ -7,11 +7,7 @@
     - name: attu
       image: docker.io/bitnami/attu:2.5.5-debian-12-r1
     - name: milvus
-<<<<<<< HEAD
       image: docker.io/bitnami/milvus:2.5.7-debian-12-r0
-=======
-      image: docker.io/bitnami/milvus:2.5.13-debian-12-r0
->>>>>>> 9b072ecb
     - name: os-shell
       image: docker.io/bitnami/os-shell:12-debian-12-r46
     - name: pymilvus
@@ -19,11 +15,7 @@
   licenses: Apache-2.0
   tanzuCategory: service
 apiVersion: v2
-<<<<<<< HEAD
 appVersion: 2.5.7
-=======
-appVersion: 2.5.13
->>>>>>> 9b072ecb
 dependencies:
 - name: etcd
   repository: oci://ghcr.io/defenseunicorns/bitferno
@@ -35,13 +27,8 @@
   version: 31.x.x
 - condition: minio.enabled
   name: minio
-<<<<<<< HEAD
   repository: oci://ghcr.io/defenseunicorns/bitferno
   version: 14.x.x
-=======
-  repository: oci://registry-1.docker.io/bitnamicharts
-  version: 17.x.x
->>>>>>> 9b072ecb
 - name: common
   repository: oci://ghcr.io/defenseunicorns/bitferno
   tags:
@@ -64,8 +51,4 @@
 name: milvus
 sources:
 - https://github.com/bitnami/charts/tree/main/bitnami/milvus
-<<<<<<< HEAD
-version: 12.0.0
-=======
-version: 15.0.1
->>>>>>> 9b072ecb
+version: 12.0.0