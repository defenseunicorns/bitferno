# Copyright Broadcom, Inc. All Rights Reserved.
# SPDX-License-Identifier: APACHE-2.0

annotations:
  category: Infrastructure
  images: |
    - name: attu
<<<<<<< HEAD
      image: docker.io/bitnami/attu:2.5.5-debian-12-r1
=======
      image: docker.io/bitnami/attu:2.5.11-debian-12-r0
>>>>>>> 0f9c1d45
    - name: milvus
      image: docker.io/bitnami/milvus:2.5.7-debian-12-r0
    - name: os-shell
      image: docker.io/bitnami/os-shell:12-debian-12-r46
    - name: pymilvus
      image: docker.io/bitnami/pymilvus:2.5.11-debian-12-r0
  licenses: Apache-2.0
  tanzuCategory: service
apiVersion: v2
appVersion: 2.5.7
dependencies:
- name: etcd
  repository: oci://ghcr.io/defenseunicorns/bitferno
  condition: etcd.enabled
  version: 11.x.x
- condition: kafka.enabled
  name: kafka
  repository: oci://ghcr.io/defenseunicorns/bitferno
  version: 31.x.x
- condition: minio.enabled
  name: minio
  repository: oci://ghcr.io/defenseunicorns/bitferno
  version: 14.x.x
- name: common
  repository: oci://ghcr.io/defenseunicorns/bitferno
  tags:
  - bitnami-common
  version: 2.x.x
description: Milvus is a cloud-native, open-source vector database solution for AI
  applications and similarity search. Features high scalability, hibrid search and
  unified lambda structure.
home: https://bitnami.com
icon: https://dyltqmyl993wv.cloudfront.net/assets/stacks/milvus/img/milvus-stack-220x234.png
keywords:
- milvus
- ai
- database
- infrastructure
- attu
maintainers:
- name: Broadcom, Inc. All Rights Reserved.
  url: https://github.com/bitnami/charts
name: milvus
sources:
- https://github.com/bitnami/charts/tree/main/bitnami/milvus
<<<<<<< HEAD
version: 12.0.0
=======
version: 15.0.4
>>>>>>> 0f9c1d45
<|MERGE_RESOLUTION|>--- conflicted
+++ resolved
@@ -5,11 +5,7 @@
   category: Infrastructure
   images: |
     - name: attu
-<<<<<<< HEAD
       image: docker.io/bitnami/attu:2.5.5-debian-12-r1
-=======
-      image: docker.io/bitnami/attu:2.5.11-debian-12-r0
->>>>>>> 0f9c1d45
     - name: milvus
       image: docker.io/bitnami/milvus:2.5.7-debian-12-r0
     - name: os-shell
@@ -55,8 +51,4 @@
 name: milvus
 sources:
 - https://github.com/bitnami/charts/tree/main/bitnami/milvus
-<<<<<<< HEAD
-version: 12.0.0
-=======
-version: 15.0.4
->>>>>>> 0f9c1d45
+version: 12.0.0