## Copyright Broadcom, Inc. All Rights Reserved.
## SPDX-License-Identifier: APACHE-2.0

## @section Global parameters
## Global Docker image parameters
## Please, note that this will override the image parameters, including dependencies, configured to use the global value
## Current available global Docker image parameters: imageRegistry, imagePullSecrets and storageClass
##

## @param global.imageRegistry Global Docker image registry
## @param global.imagePullSecrets Global Docker registry secret names as an array
## @param global.defaultStorageClass Global default StorageClass for Persistent Volume(s)
##
global:
  imageRegistry: ""
  ## E.g.
  ## imagePullSecrets:
  ##   - myRegistryKeySecretName
  ##
  imagePullSecrets: []
  defaultStorageClass: ""
  ## Security parameters
  ##
  security:
    ## @param global.security.allowInsecureImages Allows skipping image verification
    allowInsecureImages: false
  ## Compatibility adaptations for Kubernetes platforms
  ##
  compatibility:
    ## Compatibility adaptations for Openshift
    ##
    openshift:
      ## @param global.compatibility.openshift.adaptSecurityContext Adapt the securityContext sections of the deployment to make them compatible with Openshift restricted-v2 SCC: remove runAsUser, runAsGroup and fsGroup and let the platform use their allowed default IDs. Possible values: auto (apply if the detected running cluster is Openshift), force (perform the adaptation always), disabled (do not perform adaptation)
      ##
      adaptSecurityContext: auto
## @section Common parameters
##

## @param kubeVersion Override Kubernetes version
##
kubeVersion: ""
## @param apiVersions Override Kubernetes API versions reported by .Capabilities
##
apiVersions: []
## @param nameOverride String to partially override common.names.fullname
##
nameOverride: ""
## @param fullnameOverride String to fully override common.names.fullname
##
fullnameOverride: ""
## @param commonLabels Labels to add to all deployed objects
##
commonLabels: {}
## @param commonAnnotations Annotations to add to all deployed objects
##
commonAnnotations: {}
## @param clusterDomain Kubernetes cluster domain name
##
clusterDomain: cluster.local
## @param extraDeploy Array of extra objects to deploy with the release
##
extraDeploy: []
## @param enableServiceLinks Whether information about services should be injected into all pods' environment variable
## The environment variables injected by service links are not used, but can lead to slow boot times or slow running of the scripts when there are many services in the current namespace.
## If you experience slow pod startups or slow running of the scripts you probably want to set this to `false`.
##
enableServiceLinks: false
## @param usePasswordFiles Mount credentials as files instead of using environment variables
##
usePasswordFiles: true
## Enable diagnostic mode in the deployments/statefulsets
##
diagnosticMode:
  ## @param diagnosticMode.enabled Enable diagnostic mode (all probes will be disabled and the command will be overridden)
  ##
  enabled: false
  ## @param diagnosticMode.command Command to override all containers in the deployments/statefulsets
  ##
  command:
    - sleep
  ## @param diagnosticMode.args Args to override all containers in the deployments/statefulsets
  ##
  args:
    - infinity
## @section Common Milvus Parameters
##
milvus:
  ## Bitnami Milvus image
  ## ref: https://hub.docker.com/r/bitnami/milvus/tags/
  ## @param milvus.image.registry [default: REGISTRY_NAME] Milvus image registry
  ## @param milvus.image.repository [default: REPOSITORY_NAME/milvus] Milvus image repository
  ## @skip milvus.image.tag Milvus image tag (immutable tags are recommended)
  ## @param milvus.image.digest Milvus image digest in the way sha256:aa.... Please note this parameter, if set, will override the tag
  ## @param milvus.image.pullPolicy Milvus image pull policy
  ## @param milvus.image.pullSecrets Milvus image pull secrets
  ## @param milvus.image.debug Enable debug mode
  ##
  image:
    registry: docker.io
    repository: bitnami/milvus
<<<<<<< HEAD
    tag: 2.5.7-debian-12-r0
=======
    tag: 2.5.16-debian-12-r0
>>>>>>> 0d7d5ab4
    digest: ""
    ## Specify a imagePullPolicy
    ## ref: https://kubernetes.io/docs/concepts/containers/images/#pre-pulled-images
    ##
    pullPolicy: IfNotPresent
    ## Optionally specify an array of imagePullSecrets.
    ## Secrets must be manually created in the namespace.
    ## ref: https://kubernetes.io/docs/tasks/configure-pod-container/pull-image-private-registry/
    ## e.g:
    ## pullSecrets:
    ##   - myRegistryKeySecretName
    ##
    pullSecrets: []
    ## Enable debug mode
    ##
    debug: false
  auth:
    ## @param milvus.auth.enabled enable Milvus authentication
    ##
    enabled: false
    ## @param milvus.auth.username Milvus username
    ##
    username: user
    ## @param milvus.auth.password Milvus username password
    ##
    password: ""
    ## @param milvus.auth.rootPassword Milvus root password
    ##
    rootPassword: ""
    ## @param milvus.auth.existingSecret Name of a secret containing the Milvus password
    ##
    existingSecret: ""
    ## @param milvus.auth.existingSecretPasswordKey Name of the secret key containing the Milvus password
    ##
    existingSecretPasswordKey: ""
  ## @param milvus.defaultConfig [string] Milvus components default configuration
  ##
  defaultConfig: |
    # etcd configuration
    etcd:
      endpoints:
        {{- if .Values.etcd.enabled  }}
          {{- $replicas := $.Values.etcd.replicaCount | int }}
          {{- range $i, $_e := until $replicas }}
        - {{ printf "%s://%s-%d.%s:%v" (ternary "https" "http" $.Values.etcd.auth.client.secureTransport) (include "milvus.etcd.fullname" $ ) $i (include "milvus.etcd.headlessServiceName" $) ( include "milvus.etcd.port" $ ) }}          {{- end }}
        {{- else }}
        {{- range $node := .Values.externalEtcd.servers }}
        - {{ ternary "https" "http" $.Values.externalEtcd.tls.enabled }}://{{ printf "%s:%v" $node (include "milvus.etcd.port" $) }}
        {{- end }}
      ssl:
        enabled: {{ .Values.externalEtcd.tls.enabled }}
        tlsCert: /opt/bitnami/milvus/configs/cert/etcd/client/{{ .Values.externalEtcd.tls.cert }}
        tlsKey: /opt/bitnami/milvus/configs/cert/etcd/client/{{ .Values.externalEtcd.tls.key }}
        tlsCACert: /opt/bitnami/milvus/configs/cert/etcd/client/{{ .Values.externalEtcd.tls.caCert }}
        {{- end }}
    metastore:
      type: etcd

    # S3 configuration
    minio:
      address: {{ include "milvus.s3.host" . }}
      port: {{ include "milvus.s3.port" . }}
      accessKeyID: {{ print "{{ MILVUS_S3_ACCESS_ID }}" | quote }}
      secretAccessKey: {{ print "{{ MILVUS_S3_SECRET_ACCESS_KEY }}" | quote }}
      useSSL: {{ include "milvus.s3.useSSL" . }}
      bucketName: {{ include "milvus.s3.bucket" . }}
      rootPath: {{ include "milvus.s3.rootPath" . }}
      useIAM: {{ include "milvus.s3.useIAM" . }}
      {{- if not .Values.minio.enabled }}
      cloudProvider: {{ .Values.externalS3.cloudProvider }}
      iamEndpoint: {{ .Values.externalS3.iamEndpoint }}
      {{- end }}

    # Kafka configuration
    kafka:
      brokerList:
        {{- if .Values.kafka.enabled  }}
          {{- $brokerReplicas := $.Values.kafka.broker.replicaCount | int }}
          {{- $controllerReplicas := 0 }}
          {{- if not .Values.kafka.controller.controllerOnly }}
          {{- $controllerReplicas = $.Values.kafka.controller.replicaCount | int }}
          {{- end }}
          {{- range $i, $_e := until $brokerReplicas }}
        - {{ printf "%s-broker-%d.%s:%v" (include "milvus.kafka.fullname" $ ) $i (include "milvus.kafka.broker.headlessServiceName" $) ( include "milvus.kafka.port" $ ) }}
          {{- end }}
          {{- range $i, $_e := until $controllerReplicas }}
        - {{ printf "%s-controller-%d.%s:%v" (include "milvus.kafka.fullname" $ ) $i (include "milvus.kafka.controller.headlessServiceName" $) ( include "milvus.kafka.port" $ ) }}
          {{- end }}
        {{- else }}
        {{- range $node := .Values.externalKafka.servers }}
        - {{ printf "%s:%v" $node (include "milvus.kafka.port" $) }}
        {{- end }}
        {{- end }}
      securityProtocol: {{ include "milvus.kafka.securityProtocol" . }}
      {{- if include "milvus.kafka.authEnabled" . }}
      saslMechanisms: {{ include "milvus.kafka.saslMechanisms" . }}
      saslUsername: {{ include "milvus.kafka.user" . }}
      saslPassword: {{ print "{{ MILVUS_KAFKA_PASSWORD }}" | quote }}
      {{- end }}

    # Data coordinator
    dataCoord:
      address: {{ include "milvus.data-coordinator.fullname" . }}
      port: {{ .Values.dataCoord.service.ports.grpc }}

    # Root coordinator
    rootCoord:
      address: {{ include "milvus.root-coordinator.fullname" . }}
      port: {{ .Values.rootCoord.service.ports.grpc }}

    # Index coordinator
    indexCoord:
      address: {{ include "milvus.index-coordinator.fullname" . }}
      port: {{ .Values.indexCoord.service.ports.grpc }}

    # Query coordinator
    queryCoord:
      address: {{ include "milvus.query-coordinator.fullname" . }}
      port: {{ .Values.queryCoord.service.ports.grpc }}

    # Data node
    dataNode:
      port: {{ .Values.dataNode.service.ports.grpc }}

    # Index node
    indexNode:
      port: {{ .Values.indexNode.service.ports.grpc }}

    # Query node
    queryNode:
      port: {{ .Values.queryNode.service.ports.grpc }}

    proxy:
      port: {{ .Values.proxy.service.ports.grpc }}
      accessLog:
        localPath: /dev
        filename: stdout
      http:
        enabled: true

    # Log configuration
    log:
      level: {{ ternary "debug" "info" .Values.milvus.image.debug }}
      stdout: true

    # Common configuration
    common:
      storageType: minio
      security:
        authorizationEnabled: {{ .Values.milvus.auth.enabled }}
        {{- if .Values.milvus.auth.enabled }}
        superUsers:
          - {{ .Values.milvus.auth.username }}
        {{- end }}
  ## @param milvus.extraConfig Extra configuration parameters
  ##
  extraConfig: {}
  ## @param milvus.existingConfigMap name of a ConfigMap with existing configuration for the default configuration
  ##
  existingConfigMap: ""
  ## @param milvus.extraConfigExistingConfigMap name of a ConfigMap with existing configuration for the Dashboard
  ##
  extraConfigExistingConfigMap: ""
initJob:
  ## @param initJob.forceRun Force the run of the credential job
  ##
  forceRun: false
  ## Bitnami PyMilvus image
  ## ref: https://hub.docker.com/r/bitnami/jwt-cli/tags/
  ## @param initJob.image.registry [default: REGISTRY_NAME] PyMilvus image registry
  ## @param initJob.image.repository [default: REPOSITORY_NAME/pymilvus] PyMilvus image repository
  ## @skip initJob.image.tag PyMilvus image tag (immutable tags are recommended)
  ## @param initJob.image.digest PyMilvus image digest in the way sha256:aa.... Please note this parameter, if set, will override the tag image tag (immutable tags are recommended)
  ## @param initJob.image.pullPolicy PyMilvus image pull policy
  ## @param initJob.image.pullSecrets PyMilvus image pull secrets
  ##
  image:
    registry: docker.io
    repository: bitnami/pymilvus
    tag: 2.5.14-debian-12-r8
    digest: ""
    ## Specify a imagePullPolicy
    ## ref: http://kubernetes.io/docs/concepts/containers/images/#pre-pulled-images
    ##
    pullPolicy: IfNotPresent
    ## Optionally specify an array of imagePullSecrets.
    ## Secrets must be manually created in the namespace.
    ## ref: https://kubernetes.io/docs/tasks/configure-pod-container/pull-image-private-registry/
    ## e.g:
    ## pullSecrets:
    ##   - myRegistryKeySecretName
    ##
    pullSecrets: []
  ## @param initJob.enableDefaultInitContainers Deploy default init containers
  ##
  enableDefaultInitContainers: true
  ## @section TLS Client Configuration Parameters Connecting to Proxy
  ##
  tls:
    ## @param initJob.tls.existingSecret Name of the existing secret containing the TLS certificates for initJob.
    ## if proxy.tls.mode equals to 1, existingSecret should contain a server cert
    ## if proxy.tls.mode equals to 2, existingSecret should contain a client cert, a client key and a CA cert
    ##
    existingSecret: ""
    ## @param initJob.tls.cert The secret key from the existingSecret if 'cert' key different from the default (client.pem)
    ##
    cert: client.pem
    ## @param initJob.tls.key The secret key from the existingSecret if 'key' key different from the default (client.key)
    ## Milvus cannot decrypt key file with password, so now the key must not be encrypted
    ##
    key: client.key
    ## @param initJob.tls.caCert The secret key from the existingSecret if 'caCert' key different from the default (ca.pem)
    ##
    caCert: ca.pem
    ## @param initJob.tls.keyPassword Password to access the password-protected PEM key if necessary.
    ## Milvus cannot decrypt key file with password, so now the key must not be encrypted, value here must be empty
    ##
    keyPassword: ""
  ## @param initJob.backoffLimit set backoff limit of the job
  ##
  backoffLimit: 10
  ## @param initJob.extraVolumes Optionally specify extra list of additional volumes for the credential init job
  ##
  extraVolumes: []
  ## @param initJob.extraCommands Extra commands to pass to the generation job
  ##
  extraCommands: ""
  ## Configure Container Security Context
  ## ref: https://kubernetes.io/docs/tasks/configure-pod-container/security-context/#set-the-security-context-for-a-container
  ## @param initJob.containerSecurityContext.enabled Enabled containers' Security Context
  ## @param initJob.containerSecurityContext.seLinuxOptions [object,nullable] Set SELinux options in container
  ## @param initJob.containerSecurityContext.runAsUser Set containers' Security Context runAsUser
  ## @param initJob.containerSecurityContext.runAsGroup Set containers' Security Context runAsGroup
  ## @param initJob.containerSecurityContext.runAsNonRoot Set container's Security Context runAsNonRoot
  ## @param initJob.containerSecurityContext.privileged Set container's Security Context privileged
  ## @param initJob.containerSecurityContext.readOnlyRootFilesystem Set container's Security Context readOnlyRootFilesystem
  ## @param initJob.containerSecurityContext.allowPrivilegeEscalation Set container's Security Context allowPrivilegeEscalation
  ## @param initJob.containerSecurityContext.capabilities.drop List of capabilities to be dropped
  ## @param initJob.containerSecurityContext.seccompProfile.type Set container's Security Context seccomp profile
  ##
  containerSecurityContext:
    enabled: true
    seLinuxOptions: {}
    runAsUser: 1001
    runAsGroup: 1001
    runAsNonRoot: true
    privileged: false
    readOnlyRootFilesystem: true
    allowPrivilegeEscalation: false
    capabilities:
      drop: ["ALL"]
    seccompProfile:
      type: "RuntimeDefault"
  ## Configure Pods Security Context
  ## ref: https://kubernetes.io/docs/tasks/configure-pod-container/security-context/#set-the-security-context-for-a-pod
  ## @param initJob.podSecurityContext.enabled Enabled credential init job pods' Security Context
  ## @param initJob.podSecurityContext.fsGroupChangePolicy Set filesystem group change policy
  ## @param initJob.podSecurityContext.sysctls Set kernel settings using the sysctl interface
  ## @param initJob.podSecurityContext.supplementalGroups Set filesystem extra groups
  ## @param initJob.podSecurityContext.fsGroup Set credential init job pod's Security Context fsGroup
  ##
  podSecurityContext:
    enabled: true
    fsGroupChangePolicy: Always
    sysctls: []
    supplementalGroups: []
    fsGroup: 1001
  ## @param initJob.extraEnvVars Array containing extra env vars to configure the credential init job
  ## For example:
  ## extraEnvVars:
  ##  - name: GF_DEFAULT_INSTANCE_NAME
  ##    value: my-instance
  ##
  extraEnvVars: []
  ## @param initJob.extraEnvVarsCM ConfigMap containing extra env vars to configure the credential init job
  ##
  extraEnvVarsCM: ""
  ## @param initJob.extraEnvVarsSecret Secret containing extra env vars to configure the credential init job (in case of sensitive data)
  ##
  extraEnvVarsSecret: ""
  ## @param initJob.extraVolumeMounts Array of extra volume mounts to be added to the jwt Container (evaluated as template). Normally used with `extraVolumes`.
  ##
  extraVolumeMounts: []
  ## Container resource requests and limits
  ## ref: https://kubernetes.io/docs/concepts/configuration/manage-compute-resources-container/
  ## @param initJob.resourcesPreset Set container resources according to one common preset (allowed values: none, nano, micro, small, medium, large, xlarge, 2xlarge). This is ignored if initJob.resources is set (initJob.resources is recommended for production).
  ## More information: https://github.com/bitnami/charts/blob/main/bitnami/common/templates/_resources.tpl#L15
  ##
  resourcesPreset: "micro"
  ## @param initJob.resources Set container requests and limits for different resources like CPU or memory (essential for production workloads)
  ## Example:
  ## resources:
  ##   requests:
  ##     cpu: 2
  ##     memory: 512Mi
  ##   limits:
  ##     cpu: 3
  ##     memory: 1024Mi
  ##
  resources: {}
  ## Configure extra options for Data Coordinator containers' liveness, readiness and startup probes
  ## ref: https://kubernetes.io/docs/tasks/configure-pod-container/configure-liveness-readiness-startup-probes/#configure-probes
  ## @param initJob.livenessProbe.enabled Enable livenessProbe on init job
  ## @param initJob.livenessProbe.initialDelaySeconds Initial delay seconds for livenessProbe
  ## @param initJob.livenessProbe.periodSeconds Period seconds for livenessProbe
  ## @param initJob.livenessProbe.timeoutSeconds Timeout seconds for livenessProbe
  ## @param initJob.livenessProbe.failureThreshold Failure threshold for livenessProbe
  ## @param initJob.livenessProbe.successThreshold Success threshold for livenessProbe
  ##
  livenessProbe:
    enabled: true
    initialDelaySeconds: 5
    periodSeconds: 10
    timeoutSeconds: 5
    failureThreshold: 5
    successThreshold: 1
  ## @param initJob.readinessProbe.enabled Enable readinessProbe on init job
  ## @param initJob.readinessProbe.initialDelaySeconds Initial delay seconds for readinessProbe
  ## @param initJob.readinessProbe.periodSeconds Period seconds for readinessProbe
  ## @param initJob.readinessProbe.timeoutSeconds Timeout seconds for readinessProbe
  ## @param initJob.readinessProbe.failureThreshold Failure threshold for readinessProbe
  ## @param initJob.readinessProbe.successThreshold Success threshold for readinessProbe
  ##
  readinessProbe:
    enabled: true
    initialDelaySeconds: 5
    periodSeconds: 10
    timeoutSeconds: 5
    failureThreshold: 5
    successThreshold: 1
  ## @param initJob.startupProbe.enabled Enable startupProbe on Data Coordinator containers
  ## @param initJob.startupProbe.initialDelaySeconds Initial delay seconds for startupProbe
  ## @param initJob.startupProbe.periodSeconds Period seconds for startupProbe
  ## @param initJob.startupProbe.timeoutSeconds Timeout seconds for startupProbe
  ## @param initJob.startupProbe.failureThreshold Failure threshold for startupProbe
  ## @param initJob.startupProbe.successThreshold Success threshold for startupProbe
  ##
  startupProbe:
    enabled: false
    initialDelaySeconds: 5
    periodSeconds: 10
    timeoutSeconds: 5
    failureThreshold: 5
    successThreshold: 1
  ## @param initJob.customLivenessProbe Custom livenessProbe that overrides the default one
  ##
  customLivenessProbe: {}
  ## @param initJob.customReadinessProbe Custom readinessProbe that overrides the default one
  ##
  customReadinessProbe: {}
  ## @param initJob.customStartupProbe Custom startupProbe that overrides the default one
  ##
  customStartupProbe: {}
  ## @param initJob.automountServiceAccountToken Mount Service Account token in pod
  ##
  automountServiceAccountToken: false
  ## @param initJob.hostAliases Add deployment host aliases
  ## https://kubernetes.io/docs/concepts/services-networking/add-entries-to-pod-etc-hosts-with-host-aliases/
  ##
  hostAliases: []
  ## @param initJob.annotations [object] Add annotations to the job
  ##
  annotations:
    helm.sh/hook: post-install
    helm.sh/hook-delete-policy: before-hook-creation,hook-succeeded
    # This should be executed after the minio provisioning job
    helm.sh/hook-weight: "10"
  ## @param initJob.podLabels Additional pod labels
  ## Ref: https://kubernetes.io/docs/concepts/overview/working-with-objects/labels/
  ##
  podLabels: {}
  ## @param initJob.podAnnotations Additional pod annotations
  ## ref: https://kubernetes.io/docs/concepts/overview/working-with-objects/annotations/
  ##
  podAnnotations: {}
  ## Network Policy configuration
  ## ref: https://kubernetes.io/docs/concepts/services-networking/network-policies/
  ##
  networkPolicy:
    ## @param initJob.networkPolicy.enabled Enable creation of NetworkPolicy resources
    ##
    enabled: true
    ## @param initJob.networkPolicy.allowExternalEgress Allow the pod to access any range of port and all destinations.
    ##
    allowExternalEgress: true
    ## @param initJob.networkPolicy.extraIngress [array] Add extra ingress rules to the NetworkPolicy
    ## e.g:
    ## extraIngress:
    ##   - ports:
    ##       - port: 1234
    ##     from:
    ##       - podSelector:
    ##           - matchLabels:
    ##               - role: frontend
    ##       - podSelector:
    ##           - matchExpressions:
    ##               - key: role
    ##                 operator: In
    ##                 values:
    ##                   - frontend
    ##
    extraIngress: []
    ## @param initJob.networkPolicy.extraEgress [array] Add extra ingress rules to the NetworkPolicy
    ## e.g:
    ## extraEgress:
    ##   - ports:
    ##       - port: 1234
    ##     to:
    ##       - podSelector:
    ##           - matchLabels:
    ##               - role: frontend
    ##       - podSelector:
    ##           - matchExpressions:
    ##               - key: role
    ##                 operator: In
    ##                 values:
    ##                   - frontend
    ##
    extraEgress: []
    ## @param initJob.networkPolicy.ingressNSMatchLabels [object] Labels to match to allow traffic from other namespaces
    ## @param initJob.networkPolicy.ingressNSPodMatchLabels [object] Pod labels to match to allow traffic from other namespaces
    ##
    ingressNSMatchLabels: {}
    ingressNSPodMatchLabels: {}
## @section Data Coordinator Deployment Parameters
##
dataCoord:
  ## @param dataCoord.enabled Enable Data Coordinator deployment
  ##
  enabled: true
  ## @param dataCoord.extraEnvVars Array with extra environment variables to add to data coordinator nodes
  ## e.g:
  ## extraEnvVars:
  ##   - name: FOO
  ##     value: "bar"
  ##
  extraEnvVars: []
  ## @param dataCoord.extraEnvVarsCM Name of existing ConfigMap containing extra env vars for data coordinator nodes
  ##
  extraEnvVarsCM: ""
  ## @param dataCoord.extraEnvVarsSecret Name of existing Secret containing extra env vars for data coordinator nodes
  ##
  extraEnvVarsSecret: ""
  ## @param dataCoord.defaultConfig [string] Default override configuration from the common set in milvus.defaultConfig
  ##
  defaultConfig: |
    # Override the port for internal binding (the external components will use the service port defined in milvus.defaultConfig)
    dataCoord:
      port: {{ .Values.dataCoord.containerPorts.grpc }}
      enableActiveStandby: true
  ## @param dataCoord.existingConfigMap name of a ConfigMap with existing configuration for the default configuration
  ##
  existingConfigMap: ""
  ## @param dataCoord.extraConfig Override configuration
  ##
  extraConfig: {}
  ## @param dataCoord.extraConfigExistingConfigMap name of a ConfigMap with existing configuration for the Dashboard
  ##
  extraConfigExistingConfigMap: ""
  ## @param dataCoord.command Override default container command (useful when using custom images)
  ##
  command: []
  ## @param dataCoord.args Override default container args (useful when using custom images)
  ##
  args: []
  ## @param dataCoord.replicaCount Number of Data Coordinator replicas to deploy
  ##
  replicaCount: 1
  ## @param dataCoord.containerPorts.grpc GRPC port for Data Coordinator
  ## @param dataCoord.containerPorts.metrics Metrics port for Data Coordinator
  containerPorts:
    grpc: 19530
    metrics: 9091
  ## Configure extra options for Data Coordinator containers' liveness, readiness and startup probes
  ## ref: https://kubernetes.io/docs/tasks/configure-pod-container/configure-liveness-readiness-startup-probes/#configure-probes
  ## @param dataCoord.livenessProbe.enabled Enable livenessProbe on Data Coordinator nodes
  ## @param dataCoord.livenessProbe.initialDelaySeconds Initial delay seconds for livenessProbe
  ## @param dataCoord.livenessProbe.periodSeconds Period seconds for livenessProbe
  ## @param dataCoord.livenessProbe.timeoutSeconds Timeout seconds for livenessProbe
  ## @param dataCoord.livenessProbe.failureThreshold Failure threshold for livenessProbe
  ## @param dataCoord.livenessProbe.successThreshold Success threshold for livenessProbe
  ##
  livenessProbe:
    enabled: true
    initialDelaySeconds: 5
    periodSeconds: 10
    timeoutSeconds: 5
    failureThreshold: 5
    successThreshold: 1
  ## @param dataCoord.readinessProbe.enabled Enable readinessProbe on Data Coordinator nodes
  ## @param dataCoord.readinessProbe.initialDelaySeconds Initial delay seconds for readinessProbe
  ## @param dataCoord.readinessProbe.periodSeconds Period seconds for readinessProbe
  ## @param dataCoord.readinessProbe.timeoutSeconds Timeout seconds for readinessProbe
  ## @param dataCoord.readinessProbe.failureThreshold Failure threshold for readinessProbe
  ## @param dataCoord.readinessProbe.successThreshold Success threshold for readinessProbe
  ##
  readinessProbe:
    enabled: true
    initialDelaySeconds: 5
    periodSeconds: 10
    timeoutSeconds: 5
    failureThreshold: 5
    successThreshold: 1
  ## @param dataCoord.startupProbe.enabled Enable startupProbe on Data Coordinator containers
  ## @param dataCoord.startupProbe.initialDelaySeconds Initial delay seconds for startupProbe
  ## @param dataCoord.startupProbe.periodSeconds Period seconds for startupProbe
  ## @param dataCoord.startupProbe.timeoutSeconds Timeout seconds for startupProbe
  ## @param dataCoord.startupProbe.failureThreshold Failure threshold for startupProbe
  ## @param dataCoord.startupProbe.successThreshold Success threshold for startupProbe
  ##
  startupProbe:
    enabled: false
    initialDelaySeconds: 5
    periodSeconds: 10
    timeoutSeconds: 5
    failureThreshold: 5
    successThreshold: 1
  ## @param dataCoord.customLivenessProbe Custom livenessProbe that overrides the default one
  ##
  customLivenessProbe: {}
  ## @param dataCoord.customReadinessProbe Custom readinessProbe that overrides the default one
  ##
  customReadinessProbe: {}
  ## @param dataCoord.customStartupProbe Custom startupProbe that overrides the default one
  ##
  customStartupProbe: {}
  ## data coordinator resource requests and limits
  ## ref: https://kubernetes.io/docs/concepts/configuration/manage-compute-resources-container/
  ## @param dataCoord.resourcesPreset Set container resources according to one common preset (allowed values: none, nano, micro, small, medium, large, xlarge, 2xlarge). This is ignored if dataCoord.resources is set (dataCoord.resources is recommended for production).
  ## More information: https://github.com/bitnami/charts/blob/main/bitnami/common/templates/_resources.tpl#L15
  ##
  resourcesPreset: "micro"
  ## @param dataCoord.resources Set container requests and limits for different resources like CPU or memory (essential for production workloads)
  ## Example:
  ## resources:
  ##   requests:
  ##     cpu: 2
  ##     memory: 512Mi
  ##   limits:
  ##     cpu: 3
  ##     memory: 1024Mi
  ##
  resources: {}
  ## Configure Pods Security Context
  ## ref: https://kubernetes.io/docs/tasks/configure-pod-container/security-context/#set-the-security-context-for-a-pod
  ## @param dataCoord.podSecurityContext.enabled Enabled Data Coordinator pods' Security Context
  ## @param dataCoord.podSecurityContext.fsGroupChangePolicy Set filesystem group change policy
  ## @param dataCoord.podSecurityContext.sysctls Set kernel settings using the sysctl interface
  ## @param dataCoord.podSecurityContext.supplementalGroups Set filesystem extra groups
  ## @param dataCoord.podSecurityContext.fsGroup Set Data Coordinator pod's Security Context fsGroup
  ##
  podSecurityContext:
    enabled: true
    fsGroupChangePolicy: Always
    sysctls: []
    supplementalGroups: []
    fsGroup: 1001
  ## Configure Container Security Context
  ## ref: https://kubernetes.io/docs/tasks/configure-pod-container/security-context/#set-the-security-context-for-a-pod
  ## @param dataCoord.containerSecurityContext.enabled Enabled containers' Security Context
  ## @param dataCoord.containerSecurityContext.seLinuxOptions [object,nullable] Set SELinux options in container
  ## @param dataCoord.containerSecurityContext.runAsUser Set containers' Security Context runAsUser
  ## @param dataCoord.containerSecurityContext.runAsGroup Set containers' Security Context runAsGroup
  ## @param dataCoord.containerSecurityContext.runAsNonRoot Set container's Security Context runAsNonRoot
  ## @param dataCoord.containerSecurityContext.privileged Set container's Security Context privileged
  ## @param dataCoord.containerSecurityContext.readOnlyRootFilesystem Set container's Security Context readOnlyRootFilesystem
  ## @param dataCoord.containerSecurityContext.allowPrivilegeEscalation Set container's Security Context allowPrivilegeEscalation
  ## @param dataCoord.containerSecurityContext.capabilities.drop List of capabilities to be dropped
  ## @param dataCoord.containerSecurityContext.seccompProfile.type Set container's Security Context seccomp profile
  ##
  containerSecurityContext:
    enabled: true
    seLinuxOptions: {}
    runAsUser: 1001
    runAsGroup: 1001
    runAsNonRoot: true
    privileged: false
    readOnlyRootFilesystem: true
    allowPrivilegeEscalation: false
    capabilities:
      drop: ["ALL"]
    seccompProfile:
      type: "RuntimeDefault"
  ## @param dataCoord.lifecycleHooks for the data coordinator container(s) to automate configuration before or after startup
  ##
  lifecycleHooks: {}
  ## @param dataCoord.runtimeClassName Name of the runtime class to be used by pod(s)
  ## ref: https://kubernetes.io/docs/concepts/containers/runtime-class/
  ##
  runtimeClassName: ""
  ## @param dataCoord.automountServiceAccountToken Mount Service Account token in pod
  ##
  automountServiceAccountToken: false
  ## @param dataCoord.hostAliases data coordinator pods host aliases
  ## https://kubernetes.io/docs/concepts/services-networking/add-entries-to-pod-etc-hosts-with-host-aliases/
  ##
  hostAliases: []
  ## @param dataCoord.podLabels Extra labels for data coordinator pods
  ## ref: https://kubernetes.io/docs/concepts/overview/working-with-objects/labels/
  ##
  podLabels: {}
  ## @param dataCoord.podAnnotations Annotations for data coordinator pods
  ## ref: https://kubernetes.io/docs/concepts/overview/working-with-objects/annotations/
  ##
  podAnnotations: {}
  ## @param dataCoord.podAffinityPreset Pod affinity preset. Ignored if `data coordinator.affinity` is set. Allowed values: `soft` or `hard`
  ## ref: https://kubernetes.io/docs/concepts/scheduling-eviction/assign-pod-node/#inter-pod-affinity-and-anti-affinity
  ##
  podAffinityPreset: ""
  ## @param dataCoord.podAntiAffinityPreset Pod anti-affinity preset. Ignored if `data coordinator.affinity` is set. Allowed values: `soft` or `hard`
  ## ref: https://kubernetes.io/docs/concepts/scheduling-eviction/assign-pod-node/#inter-pod-affinity-and-anti-affinity
  ##
  podAntiAffinityPreset: soft
  ## Node data coordinator.affinity preset
  ## ref: https://kubernetes.io/docs/concepts/scheduling-eviction/assign-pod-node/#node-affinity
  ##
  nodeAffinityPreset:
    ## @param dataCoord.nodeAffinityPreset.type Node affinity preset type. Ignored if `data coordinator.affinity` is set. Allowed values: `soft` or `hard`
    ##
    type: ""
    ## @param dataCoord.nodeAffinityPreset.key Node label key to match. Ignored if `data coordinator.affinity` is set
    ##
    key: ""
    ## @param dataCoord.nodeAffinityPreset.values Node label values to match. Ignored if `data coordinator.affinity` is set
    ## E.g.
    ## values:
    ##   - e2e-az1
    ##   - e2e-az2
    ##
    values: []
  ## @param dataCoord.affinity Affinity for Data Coordinator pods assignment
  ## ref: https://kubernetes.io/docs/concepts/configuration/assign-pod-node/#affinity-and-anti-affinity
  ## NOTE: `dataCoord.podAffinityPreset`, `dataCoord.podAntiAffinityPreset`, and `dataCoord.nodeAffinityPreset` will be ignored when it's set
  ##
  affinity: {}
  ## @param dataCoord.nodeSelector Node labels for Data Coordinator pods assignment
  ## ref: https://kubernetes.io/docs/concepts/scheduling-eviction/assign-pod-node/
  ##
  nodeSelector: {}
  ## @param dataCoord.tolerations Tolerations for Data Coordinator pods assignment
  ## ref: https://kubernetes.io/docs/concepts/configuration/taint-and-toleration/
  ##
  tolerations: []
  ## @param dataCoord.topologySpreadConstraints Topology Spread Constraints for pod assignment spread across your cluster among failure-domains
  ## Ref: https://kubernetes.io/docs/concepts/workloads/pods/pod-topology-spread-constraints/#spread-constraints-for-pods
  ##
  topologySpreadConstraints: []
  ## @param dataCoord.priorityClassName Data Coordinator pods' priorityClassName
  ##
  priorityClassName: ""
  ## @param dataCoord.schedulerName Kubernetes pod scheduler registry
  ## https://kubernetes.io/docs/tasks/administer-cluster/configure-multiple-schedulers/
  ##
  schedulerName: ""
  ## @param dataCoord.updateStrategy.type Data Coordinator statefulset strategy type
  ## @param dataCoord.updateStrategy.rollingUpdate Data Coordinator statefulset rolling update configuration parameters
  ## ref: https://kubernetes.io/docs/concepts/workloads/controllers/statefulset/#update-strategies
  ##
  updateStrategy:
    type: RollingUpdate
    rollingUpdate: {}
  ## @param dataCoord.extraVolumes Optionally specify extra list of additional volumes for the Data Coordinator pod(s)
  ##
  extraVolumes: []
  ## @param dataCoord.extraVolumeMounts Optionally specify extra list of additional volumeMounts for the Data Coordinator container(s)
  ##
  extraVolumeMounts: []
  ## @param dataCoord.sidecars Add additional sidecar containers to the Data Coordinator pod(s)
  ## e.g:
  ## sidecars:
  ##   - name: your-image-name
  ##     image: your-image
  ##     imagePullPolicy: Always
  ##     ports:
  ##       - name: portname
  ##         containerPort: 1234
  ##
  sidecars: []
  ## @param dataCoord.enableDefaultInitContainers Deploy default init containers
  ##
  enableDefaultInitContainers: true
  ## @param dataCoord.initContainers Add additional init containers to the Data Coordinator pod(s)
  ## ref: https://kubernetes.io/docs/concepts/workloads/pods/init-containers/
  ## e.g:
  ## initContainers:
  ##  - name: your-image-name
  ##    image: your-image
  ##    imagePullPolicy: Always
  ##    command: ['sh', '-c', 'echo "hello world"']
  ##
  initContainers: []
  ## Service account for Data Coordinator to use
  ## ref: https://kubernetes.io/docs/tasks/configure-pod-container/configure-service-account/
  ##
  serviceAccount:
    ## @param dataCoord.serviceAccount.create Enable creation of ServiceAccount for Data Coordinator pods
    ##
    create: true
    ## @param dataCoord.serviceAccount.name The name of the ServiceAccount to use
    ## If not set and create is true, a name is generated using the common.names.fullname template
    ##
    name: ""
    ## @param dataCoord.serviceAccount.automountServiceAccountToken Allows auto mount of ServiceAccountToken on the serviceAccount created
    ## Can be set to false if pods using this serviceAccount do not need to use K8s API
    ##
    automountServiceAccountToken: false
    ## @param dataCoord.serviceAccount.annotations Additional custom annotations for the ServiceAccount
    ##
    annotations: {}
  ## Pod Disruption Budget configuration
  ## ref: https://kubernetes.io/docs/tasks/run-application/configure-pdb
  ## @param dataCoord.pdb.create Enable/disable a Pod Disruption Budget creation
  ## @param dataCoord.pdb.minAvailable [object] Minimum number/percentage of pods that should remain scheduled
  ## @param dataCoord.pdb.maxUnavailable [object] Maximum number/percentage of pods that may be made unavailable. Defaults to `1` if both `dataCoord.pdb.minAvailable` and `dataCoord.pdb.maxUnavailable` are empty.
  ##
  pdb:
    create: true
    minAvailable: ""
    maxUnavailable: ""
  ## @section Data Coordinator Autoscaling configuration
  ## ref: https://kubernetes.io/docs/tasks/run-application/horizontal-pod-autoscale/
  ##
  autoscaling:
    vpa:
      ## @param dataCoord.autoscaling.vpa.enabled Enable VPA
      ##
      enabled: false
      ## @param dataCoord.autoscaling.vpa.annotations Annotations for VPA resource
      ##
      annotations: {}
      ## @param dataCoord.autoscaling.vpa.controlledResources VPA List of resources that the vertical pod autoscaler can control. Defaults to cpu and memory
      ##
      controlledResources: []
      ## @param dataCoord.autoscaling.vpa.maxAllowed VPA Max allowed resources for the pod
      ## cpu: 200m
      ## memory: 100Mi
      maxAllowed: {}
      ## @param dataCoord.autoscaling.vpa.minAllowed VPA Min allowed resources for the pod
      ## cpu: 200m
      ## memory: 100Mi
      minAllowed: {}
      updatePolicy:
        ## @param dataCoord.autoscaling.vpa.updatePolicy.updateMode Autoscaling update policy Specifies whether recommended updates are applied when a Pod is started and whether recommended updates are applied during the life of a Pod
        ## Possible values are "Off", "Initial", "Recreate", and "Auto".
        ##
        updateMode: Auto
    hpa:
      ## @param dataCoord.autoscaling.hpa.enabled Enable HPA for Milvus Data Plane
      ##
      enabled: false
      ## @param dataCoord.autoscaling.hpa.annotations Annotations for HPA resource
      ##
      annotations: {}
      ## @param dataCoord.autoscaling.hpa.minReplicas Minimum number of Milvus Data Plane replicas
      ##
      minReplicas: ""
      ## @param dataCoord.autoscaling.hpa.maxReplicas Maximum number of Milvus Data Plane replicas
      ##
      maxReplicas: ""
      ## @param dataCoord.autoscaling.hpa.targetCPU Target CPU utilization percentage
      ##
      targetCPU: ""
      ## @param dataCoord.autoscaling.hpa.targetMemory Target Memory utilization percentage
      ##
      targetMemory: ""
  ## @section Data Coordinator Traffic Exposure Parameters
  ##

  ## data coordinator service parameters
  ##
  service:
    ## @param dataCoord.service.type Data Coordinator service type
    ##
    type: ClusterIP
    ## @param dataCoord.service.ports.grpc Data Coordinator GRPC service port
    ## @param dataCoord.service.ports.metrics Data Coordinator Metrics service port
    ##
    ports:
      grpc: 19530
      metrics: 9091
    ## Node ports to expose
    ## NOTE: choose port between <30000-32767>
    ## @param dataCoord.service.nodePorts.grpc Node port for GRPC
    ## @param dataCoord.service.nodePorts.metrics Node port for Metrics
    ##
    nodePorts:
      grpc: ""
      metrics: ""
    ## @param dataCoord.service.sessionAffinityConfig Additional settings for the sessionAffinity
    ## sessionAffinityConfig:
    ##   clientIP:
    ##     timeoutSeconds: 300
    ##
    sessionAffinityConfig: {}
    ## @param dataCoord.service.sessionAffinity Control where client requests go, to the same pod or round-robin
    ## Values: ClientIP or None
    ## ref: https://kubernetes.io/docs/concepts/services-networking/service/
    ##
    sessionAffinity: None
    ## @param dataCoord.service.clusterIP Data Coordinator service Cluster IP
    ## e.g.:
    ## clusterIP: None
    ##
    clusterIP: ""
    ## @param dataCoord.service.loadBalancerIP Data Coordinator service Load Balancer IP
    ## ref: https://kubernetes.io/docs/concepts/services-networking/service/#type-loadbalancer
    ##
    loadBalancerIP: ""
    ## @param dataCoord.service.loadBalancerSourceRanges Data Coordinator service Load Balancer sources
    ## ref: https://kubernetes.io/docs/tasks/access-application-cluster/configure-cloud-provider-firewall/#restrict-access-for-loadbalancer-service
    ## e.g:
    ## loadBalancerSourceRanges:
    ##   - 10.10.10.0/24
    ##
    loadBalancerSourceRanges: []
    ## @param dataCoord.service.externalTrafficPolicy Data Coordinator service external traffic policy
    ## ref https://kubernetes.io/docs/tasks/access-application-cluster/create-external-load-balancer/#preserving-the-client-source-ip
    ##
    externalTrafficPolicy: Cluster
    ## @param dataCoord.service.annotations Additional custom annotations for Data Coordinator service
    ##
    annotations: {}
    ## @param dataCoord.service.extraPorts Extra ports to expose in the Data Coordinator service
    ##
    extraPorts: []
  ## Network Policy configuration
  ## ref: https://kubernetes.io/docs/concepts/services-networking/network-policies/
  ##
  networkPolicy:
    ## @param dataCoord.networkPolicy.enabled Enable creation of NetworkPolicy resources
    ##
    enabled: true
    ## @param dataCoord.networkPolicy.allowExternal The Policy model to apply
    ## When set to false, only pods with the correct client label will have network access to the ports Milvus is
    ## listening on. When true, Milvus will accept connections from any source (with the correct destination port).
    ##
    allowExternal: true
    ## @param dataCoord.networkPolicy.allowExternalEgress Allow the pod to access any range of port and all destinations.
    ##
    allowExternalEgress: true
    ## @param dataCoord.networkPolicy.extraIngress [array] Add extra ingress rules to the NetworkPolicy
    ## e.g:
    ## extraIngress:
    ##   - ports:
    ##       - port: 1234
    ##     from:
    ##       - podSelector:
    ##           - matchLabels:
    ##               - role: frontend
    ##       - podSelector:
    ##           - matchExpressions:
    ##               - key: role
    ##                 operator: In
    ##                 values:
    ##                   - frontend
    ##
    extraIngress: []
    ## @param dataCoord.networkPolicy.extraEgress [array] Add extra ingress rules to the NetworkPolicy
    ## e.g:
    ## extraEgress:
    ##   - ports:
    ##       - port: 1234
    ##     to:
    ##       - podSelector:
    ##           - matchLabels:
    ##               - role: frontend
    ##       - podSelector:
    ##           - matchExpressions:
    ##               - key: role
    ##                 operator: In
    ##                 values:
    ##                   - frontend
    ##
    extraEgress: []
    ## @param dataCoord.networkPolicy.ingressNSMatchLabels [object] Labels to match to allow traffic from other namespaces
    ## @param dataCoord.networkPolicy.ingressNSPodMatchLabels [object] Pod labels to match to allow traffic from other namespaces
    ##
    ingressNSMatchLabels: {}
    ingressNSPodMatchLabels: {}
  ## @section Data Coordinator Metrics Parameters
  ## Prometheus Exporter / Metrics
  ##
  metrics:
    ## @param dataCoord.metrics.enabled Enable metrics
    ##
    enabled: false
    ## @param dataCoord.metrics.annotations [object] Annotations for the server service in order to scrape metrics
    annotations:
      prometheus.io/scrape: "true"
      prometheus.io/port: "{{ .Values.dataCoord.service.ports.grpc }}"
    ## Prometheus Operator ServiceMonitor configuration
    ##
    serviceMonitor:
      ## @param dataCoord.metrics.serviceMonitor.enabled Create ServiceMonitor Resource for scraping metrics using Prometheus Operator
      ##
      enabled: false
      ## @param dataCoord.metrics.serviceMonitor.annotations Annotations for the ServiceMonitor Resource
      ##
      annotations: ""
      ## @param dataCoord.metrics.serviceMonitor.namespace Namespace for the ServiceMonitor Resource (defaults to the Release Namespace)
      ##
      namespace: ""
      ## @param dataCoord.metrics.serviceMonitor.interval Interval at which metrics should be scraped.
      ## ref: https://github.com/coreos/prometheus-operator/blob/master/Documentation/api.md#endpoint
      ##
      interval: ""
      ## @param dataCoord.metrics.serviceMonitor.scrapeTimeout Timeout after which the scrape is ended
      ## ref: https://github.com/coreos/prometheus-operator/blob/master/Documentation/api.md#endpoint
      ##
      scrapeTimeout: ""
      ## @param dataCoord.metrics.serviceMonitor.labels Additional labels that can be used so ServiceMonitor will be discovered by Prometheus
      ##
      labels: {}
      ## @param dataCoord.metrics.serviceMonitor.selector Prometheus instance selector labels
      ## ref: https://github.com/bitnami/charts/tree/main/bitnami/prometheus-operator#prometheus-configuration
      ##
      selector: {}
      ## @param dataCoord.metrics.serviceMonitor.relabelings RelabelConfigs to apply to samples before scraping
      ##
      relabelings: []
      ## @param dataCoord.metrics.serviceMonitor.metricRelabelings MetricRelabelConfigs to apply to samples before ingestion
      ##
      metricRelabelings: []
      ## @param dataCoord.metrics.serviceMonitor.honorLabels Specify honorLabels parameter to add the scrape endpoint
      ##
      honorLabels: false
      ## @param dataCoord.metrics.serviceMonitor.jobLabel The name of the label on the target service to use as the job name in prometheus.
      ##
      jobLabel: ""
## @section Root Coordinator Deployment Parameters
##
rootCoord:
  ## @param rootCoord.enabled Enable Root Coordinator deployment
  ##
  enabled: true
  ## @param rootCoord.extraEnvVars Array with extra environment variables to add to data coordinator nodes
  ## e.g:
  ## extraEnvVars:
  ##   - name: FOO
  ##     value: "bar"
  ##
  extraEnvVars: []
  ## @param rootCoord.extraEnvVarsCM Name of existing ConfigMap containing extra env vars for data coordinator nodes
  ##
  extraEnvVarsCM: ""
  ## @param rootCoord.extraEnvVarsSecret Name of existing Secret containing extra env vars for data coordinator nodes
  ##
  extraEnvVarsSecret: ""
  ## @param rootCoord.defaultConfig [string] Default override configuration from the common set in milvus.defaultConfig
  ##
  defaultConfig: |
    # Override the port for internal binding (the external components will use the service port defined in milvus.defaultConfig)
    rootCoord:
      port: {{ .Values.rootCoord.containerPorts.grpc }}
      enableActiveStandby: true
  ## @param rootCoord.existingConfigMap name of a ConfigMap with existing configuration for the default configuration
  ##
  existingConfigMap: ""
  ## @param rootCoord.extraConfig Override configuration
  ##
  extraConfig: {}
  ## @param rootCoord.extraConfigExistingConfigMap name of a ConfigMap with existing configuration for the Dashboard
  ##
  extraConfigExistingConfigMap: ""
  ## @param rootCoord.command Override default container command (useful when using custom images)
  ##
  command: []
  ## @param rootCoord.args Override default container args (useful when using custom images)
  ##
  args: []
  ## @param rootCoord.replicaCount Number of Root Coordinator replicas to deploy
  ##
  replicaCount: 1
  ## @param rootCoord.containerPorts.grpc GRPC port for Root Coordinator
  ## @param rootCoord.containerPorts.metrics Metrics port for Root Coordinator
  containerPorts:
    grpc: 19530
    metrics: 9091
  ## Configure extra options for Root Coordinator containers' liveness, readiness and startup probes
  ## ref: https://kubernetes.io/docs/tasks/configure-pod-container/configure-liveness-readiness-startup-probes/#configure-probes
  ## @param rootCoord.livenessProbe.enabled Enable livenessProbe on Root Coordinator nodes
  ## @param rootCoord.livenessProbe.initialDelaySeconds Initial delay seconds for livenessProbe
  ## @param rootCoord.livenessProbe.periodSeconds Period seconds for livenessProbe
  ## @param rootCoord.livenessProbe.timeoutSeconds Timeout seconds for livenessProbe
  ## @param rootCoord.livenessProbe.failureThreshold Failure threshold for livenessProbe
  ## @param rootCoord.livenessProbe.successThreshold Success threshold for livenessProbe
  ##
  livenessProbe:
    enabled: true
    initialDelaySeconds: 5
    periodSeconds: 10
    timeoutSeconds: 5
    failureThreshold: 5
    successThreshold: 1
  ## @param rootCoord.readinessProbe.enabled Enable readinessProbe on Root Coordinator nodes
  ## @param rootCoord.readinessProbe.initialDelaySeconds Initial delay seconds for readinessProbe
  ## @param rootCoord.readinessProbe.periodSeconds Period seconds for readinessProbe
  ## @param rootCoord.readinessProbe.timeoutSeconds Timeout seconds for readinessProbe
  ## @param rootCoord.readinessProbe.failureThreshold Failure threshold for readinessProbe
  ## @param rootCoord.readinessProbe.successThreshold Success threshold for readinessProbe
  ##
  readinessProbe:
    enabled: true
    initialDelaySeconds: 5
    periodSeconds: 10
    timeoutSeconds: 5
    failureThreshold: 5
    successThreshold: 1
  ## @param rootCoord.startupProbe.enabled Enable startupProbe on Root Coordinator containers
  ## @param rootCoord.startupProbe.initialDelaySeconds Initial delay seconds for startupProbe
  ## @param rootCoord.startupProbe.periodSeconds Period seconds for startupProbe
  ## @param rootCoord.startupProbe.timeoutSeconds Timeout seconds for startupProbe
  ## @param rootCoord.startupProbe.failureThreshold Failure threshold for startupProbe
  ## @param rootCoord.startupProbe.successThreshold Success threshold for startupProbe
  ##
  startupProbe:
    enabled: false
    initialDelaySeconds: 5
    periodSeconds: 10
    timeoutSeconds: 5
    failureThreshold: 5
    successThreshold: 1
  ## @param rootCoord.customLivenessProbe Custom livenessProbe that overrides the default one
  ##
  customLivenessProbe: {}
  ## @param rootCoord.customReadinessProbe Custom readinessProbe that overrides the default one
  ##
  customReadinessProbe: {}
  ## @param rootCoord.customStartupProbe Custom startupProbe that overrides the default one
  ##
  customStartupProbe: {}
  ## data coordinator resource requests and limits
  ## ref: https://kubernetes.io/docs/concepts/configuration/manage-compute-resources-container/
  ## @param rootCoord.resourcesPreset Set container resources according to one common preset (allowed values: none, nano, micro, small, medium, large, xlarge, 2xlarge). This is ignored if rootCoord.resources is set (rootCoord.resources is recommended for production).
  ## More information: https://github.com/bitnami/charts/blob/main/bitnami/common/templates/_resources.tpl#L15
  ##
  resourcesPreset: "micro"
  ## @param rootCoord.resources Set container requests and limits for different resources like CPU or memory (essential for production workloads)
  ## Example:
  ## resources:
  ##   requests:
  ##     cpu: 2
  ##     memory: 512Mi
  ##   limits:
  ##     cpu: 3
  ##     memory: 1024Mi
  ##
  resources: {}
  ## Configure Pods Security Context
  ## ref: https://kubernetes.io/docs/tasks/configure-pod-container/security-context/#set-the-security-context-for-a-pod
  ## @param rootCoord.podSecurityContext.enabled Enabled Root Coordinator pods' Security Context
  ## @param rootCoord.podSecurityContext.fsGroupChangePolicy Set filesystem group change policy
  ## @param rootCoord.podSecurityContext.sysctls Set kernel settings using the sysctl interface
  ## @param rootCoord.podSecurityContext.supplementalGroups Set filesystem extra groups
  ## @param rootCoord.podSecurityContext.fsGroup Set Root Coordinator pod's Security Context fsGroup
  ##
  podSecurityContext:
    enabled: true
    fsGroupChangePolicy: Always
    sysctls: []
    supplementalGroups: []
    fsGroup: 1001
  ## Configure Container Security Context
  ## ref: https://kubernetes.io/docs/tasks/configure-pod-container/security-context/#set-the-security-context-for-a-pod
  ## @param rootCoord.containerSecurityContext.enabled Enabled containers' Security Context
  ## @param rootCoord.containerSecurityContext.seLinuxOptions [object,nullable] Set SELinux options in container
  ## @param rootCoord.containerSecurityContext.runAsUser Set containers' Security Context runAsUser
  ## @param rootCoord.containerSecurityContext.runAsGroup Set containers' Security Context runAsGroup
  ## @param rootCoord.containerSecurityContext.runAsNonRoot Set container's Security Context runAsNonRoot
  ## @param rootCoord.containerSecurityContext.privileged Set container's Security Context privileged
  ## @param rootCoord.containerSecurityContext.readOnlyRootFilesystem Set container's Security Context readOnlyRootFilesystem
  ## @param rootCoord.containerSecurityContext.allowPrivilegeEscalation Set container's Security Context allowPrivilegeEscalation
  ## @param rootCoord.containerSecurityContext.capabilities.drop List of capabilities to be dropped
  ## @param rootCoord.containerSecurityContext.seccompProfile.type Set container's Security Context seccomp profile
  ##
  containerSecurityContext:
    enabled: true
    seLinuxOptions: {}
    runAsUser: 1001
    runAsGroup: 1001
    runAsNonRoot: true
    privileged: false
    readOnlyRootFilesystem: true
    allowPrivilegeEscalation: false
    capabilities:
      drop: ["ALL"]
    seccompProfile:
      type: "RuntimeDefault"
  ## @param rootCoord.lifecycleHooks for the data coordinator container(s) to automate configuration before or after startup
  ##
  lifecycleHooks: {}
  ## @param rootCoord.runtimeClassName Name of the runtime class to be used by pod(s)
  ## ref: https://kubernetes.io/docs/concepts/containers/runtime-class/
  ##
  runtimeClassName: ""
  ## @param rootCoord.automountServiceAccountToken Mount Service Account token in pod
  ##
  automountServiceAccountToken: false
  ## @param rootCoord.hostAliases data coordinator pods host aliases
  ## https://kubernetes.io/docs/concepts/services-networking/add-entries-to-pod-etc-hosts-with-host-aliases/
  ##
  hostAliases: []
  ## @param rootCoord.podLabels Extra labels for data coordinator pods
  ## ref: https://kubernetes.io/docs/concepts/overview/working-with-objects/labels/
  ##
  podLabels: {}
  ## @param rootCoord.podAnnotations Annotations for data coordinator pods
  ## ref: https://kubernetes.io/docs/concepts/overview/working-with-objects/annotations/
  ##
  podAnnotations: {}
  ## @param rootCoord.podAffinityPreset Pod affinity preset. Ignored if `data coordinator.affinity` is set. Allowed values: `soft` or `hard`
  ## ref: https://kubernetes.io/docs/concepts/scheduling-eviction/assign-pod-node/#inter-pod-affinity-and-anti-affinity
  ##
  podAffinityPreset: ""
  ## @param rootCoord.podAntiAffinityPreset Pod anti-affinity preset. Ignored if `data coordinator.affinity` is set. Allowed values: `soft` or `hard`
  ## ref: https://kubernetes.io/docs/concepts/scheduling-eviction/assign-pod-node/#inter-pod-affinity-and-anti-affinity
  ##
  podAntiAffinityPreset: soft
  ## Node data coordinator.affinity preset
  ## ref: https://kubernetes.io/docs/concepts/scheduling-eviction/assign-pod-node/#node-affinity
  ##
  nodeAffinityPreset:
    ## @param rootCoord.nodeAffinityPreset.type Node affinity preset type. Ignored if `data coordinator.affinity` is set. Allowed values: `soft` or `hard`
    ##
    type: ""
    ## @param rootCoord.nodeAffinityPreset.key Node label key to match. Ignored if `data coordinator.affinity` is set
    ##
    key: ""
    ## @param rootCoord.nodeAffinityPreset.values Node label values to match. Ignored if `data coordinator.affinity` is set
    ## E.g.
    ## values:
    ##   - e2e-az1
    ##   - e2e-az2
    ##
    values: []
  ## @param rootCoord.affinity Affinity for Root Coordinator pods assignment
  ## ref: https://kubernetes.io/docs/concepts/configuration/assign-pod-node/#affinity-and-anti-affinity
  ## NOTE: `rootCoord.podAffinityPreset`, `rootCoord.podAntiAffinityPreset`, and `rootCoord.nodeAffinityPreset` will be ignored when it's set
  ##
  affinity: {}
  ## @param rootCoord.nodeSelector Node labels for Root Coordinator pods assignment
  ## ref: https://kubernetes.io/docs/concepts/scheduling-eviction/assign-pod-node/
  ##
  nodeSelector: {}
  ## @param rootCoord.tolerations Tolerations for Root Coordinator pods assignment
  ## ref: https://kubernetes.io/docs/concepts/configuration/taint-and-toleration/
  ##
  tolerations: []
  ## @param rootCoord.topologySpreadConstraints Topology Spread Constraints for pod assignment spread across your cluster among failure-domains
  ## Ref: https://kubernetes.io/docs/concepts/workloads/pods/pod-topology-spread-constraints/#spread-constraints-for-pods
  ##
  topologySpreadConstraints: []
  ## @param rootCoord.priorityClassName Root Coordinator pods' priorityClassName
  ##
  priorityClassName: ""
  ## @param rootCoord.schedulerName Kubernetes pod scheduler registry
  ## https://kubernetes.io/docs/tasks/administer-cluster/configure-multiple-schedulers/
  ##
  schedulerName: ""
  ## @param rootCoord.updateStrategy.type Root Coordinator statefulset strategy type
  ## @param rootCoord.updateStrategy.rollingUpdate Root Coordinator statefulset rolling update configuration parameters
  ## ref: https://kubernetes.io/docs/concepts/workloads/controllers/statefulset/#update-strategies
  ##
  updateStrategy:
    type: RollingUpdate
    rollingUpdate: {}
  ## @param rootCoord.extraVolumes Optionally specify extra list of additional volumes for the Root Coordinator pod(s)
  ##
  extraVolumes: []
  ## @param rootCoord.extraVolumeMounts Optionally specify extra list of additional volumeMounts for the Root Coordinator container(s)
  ##
  extraVolumeMounts: []
  ## @param rootCoord.sidecars Add additional sidecar containers to the Root Coordinator pod(s)
  ## e.g:
  ## sidecars:
  ##   - name: your-image-name
  ##     image: your-image
  ##     imagePullPolicy: Always
  ##     ports:
  ##       - name: portname
  ##         containerPort: 1234
  ##
  sidecars: []
  ## @param rootCoord.enableDefaultInitContainers Deploy default init containers
  ##
  enableDefaultInitContainers: true
  ## @param rootCoord.initContainers Add additional init containers to the Root Coordinator pod(s)
  ## ref: https://kubernetes.io/docs/concepts/workloads/pods/init-containers/
  ## e.g:
  ## initContainers:
  ##  - name: your-image-name
  ##    image: your-image
  ##    imagePullPolicy: Always
  ##    command: ['sh', '-c', 'echo "hello world"']
  ##
  initContainers: []
  ## Service account for Root Coordinator to use
  ## ref: https://kubernetes.io/docs/tasks/configure-pod-container/configure-service-account/
  ##
  serviceAccount:
    ## @param rootCoord.serviceAccount.create Enable creation of ServiceAccount for Root Coordinator pods
    ##
    create: true
    ## @param rootCoord.serviceAccount.name The name of the ServiceAccount to use
    ## If not set and create is true, a name is generated using the common.names.fullname template
    ##
    name: ""
    ## @param rootCoord.serviceAccount.automountServiceAccountToken Allows auto mount of ServiceAccountToken on the serviceAccount created
    ## Can be set to false if pods using this serviceAccount do not need to use K8s API
    ##
    automountServiceAccountToken: false
    ## @param rootCoord.serviceAccount.annotations Additional custom annotations for the ServiceAccount
    ##
    annotations: {}
  ## Pod Disruption Budget configuration
  ## ref: https://kubernetes.io/docs/tasks/run-application/configure-pdb
  ## @param rootCoord.pdb.create Enable/disable a Pod Disruption Budget creation
  ## @param rootCoord.pdb.minAvailable [object] Minimum number/percentage of pods that should remain scheduled
  ## @param rootCoord.pdb.maxUnavailable [object] Maximum number/percentage of pods that may be made unavailable. Defaults to `1` if both `rootCoord.pdb.minAvailable` and `rootCoord.pdb.maxUnavailable` are empty.
  ##
  pdb:
    create: true
    minAvailable: ""
    maxUnavailable: ""
  ## @section Root Coordinator Autoscaling configuration
  ## ref: https://kubernetes.io/docs/tasks/run-application/horizontal-pod-autoscale/
  ##
  autoscaling:
    vpa:
      ## @param rootCoord.autoscaling.vpa.enabled Enable VPA
      ##
      enabled: false
      ## @param rootCoord.autoscaling.vpa.annotations Annotations for VPA resource
      ##
      annotations: {}
      ## @param rootCoord.autoscaling.vpa.controlledResources VPA List of resources that the vertical pod autoscaler can control. Defaults to cpu and memory
      ##
      controlledResources: []
      ## @param rootCoord.autoscaling.vpa.maxAllowed VPA Max allowed resources for the pod
      ## cpu: 200m
      ## memory: 100Mi
      maxAllowed: {}
      ## @param rootCoord.autoscaling.vpa.minAllowed VPA Min allowed resources for the pod
      ## cpu: 200m
      ## memory: 100Mi
      minAllowed: {}
      updatePolicy:
        ## @param rootCoord.autoscaling.vpa.updatePolicy.updateMode Autoscaling update policy Specifies whether recommended updates are applied when a Pod is started and whether recommended updates are applied during the life of a Pod
        ## Possible values are "Off", "Initial", "Recreate", and "Auto".
        ##
        updateMode: Auto
    hpa:
      ## @param rootCoord.autoscaling.hpa.enabled Enable HPA for Milvus Data Plane
      ##
      enabled: false
      ## @param rootCoord.autoscaling.hpa.annotations Annotations for HPA resource
      ##
      annotations: {}
      ## @param rootCoord.autoscaling.hpa.minReplicas Minimum number of Milvus Data Plane replicas
      ##
      minReplicas: ""
      ## @param rootCoord.autoscaling.hpa.maxReplicas Maximum number of Milvus Data Plane replicas
      ##
      maxReplicas: ""
      ## @param rootCoord.autoscaling.hpa.targetCPU Target CPU utilization percentage
      ##
      targetCPU: ""
      ## @param rootCoord.autoscaling.hpa.targetMemory Target Memory utilization percentage
      ##
      targetMemory: ""
  ## @section Root Coordinator Traffic Exposure Parameters
  ##

  ## data coordinator service parameters
  ##
  service:
    ## @param rootCoord.service.type Root Coordinator service type
    ##
    type: ClusterIP
    ## @param rootCoord.service.ports.grpc Root Coordinator GRPC service port
    ## @param rootCoord.service.ports.metrics Root Coordinator Metrics service port
    ##
    ports:
      grpc: 19530
      metrics: 9091
    ## Node ports to expose
    ## NOTE: choose port between <30000-32767>
    ## @param rootCoord.service.nodePorts.grpc Node port for GRPC
    ## @param rootCoord.service.nodePorts.metrics Node port for Metrics
    ##
    nodePorts:
      grpc: ""
      metrics: ""
    ## @param rootCoord.service.sessionAffinityConfig Additional settings for the sessionAffinity
    ## sessionAffinityConfig:
    ##   clientIP:
    ##     timeoutSeconds: 300
    ##
    sessionAffinityConfig: {}
    ## @param rootCoord.service.sessionAffinity Control where client requests go, to the same pod or round-robin
    ## Values: ClientIP or None
    ## ref: https://kubernetes.io/docs/concepts/services-networking/service/
    ##
    sessionAffinity: None
    ## @param rootCoord.service.clusterIP Root Coordinator service Cluster IP
    ## e.g.:
    ## clusterIP: None
    ##
    clusterIP: ""
    ## @param rootCoord.service.loadBalancerIP Root Coordinator service Load Balancer IP
    ## ref: https://kubernetes.io/docs/concepts/services-networking/service/#type-loadbalancer
    ##
    loadBalancerIP: ""
    ## @param rootCoord.service.loadBalancerSourceRanges Root Coordinator service Load Balancer sources
    ## ref: https://kubernetes.io/docs/tasks/access-application-cluster/configure-cloud-provider-firewall/#restrict-access-for-loadbalancer-service
    ## e.g:
    ## loadBalancerSourceRanges:
    ##   - 10.10.10.0/24
    ##
    loadBalancerSourceRanges: []
    ## @param rootCoord.service.externalTrafficPolicy Root Coordinator service external traffic policy
    ## ref https://kubernetes.io/docs/tasks/access-application-cluster/create-external-load-balancer/#preserving-the-client-source-ip
    ##
    externalTrafficPolicy: Cluster
    ## @param rootCoord.service.annotations Additional custom annotations for Root Coordinator service
    ##
    annotations: {}
    ## @param rootCoord.service.extraPorts Extra ports to expose in the Root Coordinator service
    ##
    extraPorts: []
  ## Network Policy configuration
  ## ref: https://kubernetes.io/docs/concepts/services-networking/network-policies/
  ##
  networkPolicy:
    ## @param rootCoord.networkPolicy.enabled Enable creation of NetworkPolicy resources
    ##
    enabled: true
    ## @param rootCoord.networkPolicy.allowExternal The Policy model to apply
    ## When set to false, only pods with the correct client label will have network access to the ports Milvus is
    ## listening on. When true, Milvus will accept connections from any source (with the correct destination port).
    ##
    allowExternal: true
    ## @param rootCoord.networkPolicy.allowExternalEgress Allow the pod to access any range of port and all destinations.
    ##
    allowExternalEgress: true
    ## @param rootCoord.networkPolicy.extraIngress [array] Add extra ingress rules to the NetworkPolicy
    ## e.g:
    ## extraIngress:
    ##   - ports:
    ##       - port: 1234
    ##     from:
    ##       - podSelector:
    ##           - matchLabels:
    ##               - role: frontend
    ##       - podSelector:
    ##           - matchExpressions:
    ##               - key: role
    ##                 operator: In
    ##                 values:
    ##                   - frontend
    ##
    extraIngress: []
    ## @param rootCoord.networkPolicy.extraEgress [array] Add extra ingress rules to the NetworkPolicy
    ## e.g:
    ## extraEgress:
    ##   - ports:
    ##       - port: 1234
    ##     to:
    ##       - podSelector:
    ##           - matchLabels:
    ##               - role: frontend
    ##       - podSelector:
    ##           - matchExpressions:
    ##               - key: role
    ##                 operator: In
    ##                 values:
    ##                   - frontend
    ##
    extraEgress: []
    ## @param rootCoord.networkPolicy.ingressNSMatchLabels [object] Labels to match to allow traffic from other namespaces
    ## @param rootCoord.networkPolicy.ingressNSPodMatchLabels [object] Pod labels to match to allow traffic from other namespaces
    ##
    ingressNSMatchLabels: {}
    ingressNSPodMatchLabels: {}
  ## @section Root Coordinator Metrics Parameters
  ## Prometheus Exporter / Metrics
  ##
  metrics:
    ## @param rootCoord.metrics.enabled Enable metrics
    ##
    enabled: false
    ## @param rootCoord.metrics.annotations [object] Annotations for the server service in order to scrape metrics
    annotations:
      prometheus.io/scrape: "true"
      prometheus.io/port: "{{ .Values.rootCoord.service.ports.grpc }}"
    ## Prometheus Operator ServiceMonitor configuration
    ##
    serviceMonitor:
      ## @param rootCoord.metrics.serviceMonitor.enabled Create ServiceMonitor Resource for scraping metrics using Prometheus Operator
      ##
      enabled: false
      ## @param rootCoord.metrics.serviceMonitor.annotations Annotations for the ServiceMonitor Resource
      ##
      annotations: ""
      ## @param rootCoord.metrics.serviceMonitor.namespace Namespace for the ServiceMonitor Resource (defaults to the Release Namespace)
      ##
      namespace: ""
      ## @param rootCoord.metrics.serviceMonitor.interval Interval at which metrics should be scraped.
      ## ref: https://github.com/coreos/prometheus-operator/blob/master/Documentation/api.md#endpoint
      ##
      interval: ""
      ## @param rootCoord.metrics.serviceMonitor.scrapeTimeout Timeout after which the scrape is ended
      ## ref: https://github.com/coreos/prometheus-operator/blob/master/Documentation/api.md#endpoint
      ##
      scrapeTimeout: ""
      ## @param rootCoord.metrics.serviceMonitor.labels Additional labels that can be used so ServiceMonitor will be discovered by Prometheus
      ##
      labels: {}
      ## @param rootCoord.metrics.serviceMonitor.selector Prometheus instance selector labels
      ## ref: https://github.com/bitnami/charts/tree/main/bitnami/prometheus-operator#prometheus-configuration
      ##
      selector: {}
      ## @param rootCoord.metrics.serviceMonitor.relabelings RelabelConfigs to apply to samples before scraping
      ##
      relabelings: []
      ## @param rootCoord.metrics.serviceMonitor.metricRelabelings MetricRelabelConfigs to apply to samples before ingestion
      ##
      metricRelabelings: []
      ## @param rootCoord.metrics.serviceMonitor.honorLabels Specify honorLabels parameter to add the scrape endpoint
      ##
      honorLabels: false
      ## @param rootCoord.metrics.serviceMonitor.jobLabel The name of the label on the target service to use as the job name in prometheus.
      ##
      jobLabel: ""
## @section Query Coordinator Deployment Parameters
##
queryCoord:
  ## @param queryCoord.enabled Enable Query Coordinator deployment
  ##
  enabled: true
  ## @param queryCoord.extraEnvVars Array with extra environment variables to add to data coordinator nodes
  ## e.g:
  ## extraEnvVars:
  ##   - name: FOO
  ##     value: "bar"
  ##
  extraEnvVars: []
  ## @param queryCoord.extraEnvVarsCM Name of existing ConfigMap containing extra env vars for data coordinator nodes
  ##
  extraEnvVarsCM: ""
  ## @param queryCoord.extraEnvVarsSecret Name of existing Secret containing extra env vars for data coordinator nodes
  ##
  extraEnvVarsSecret: ""
  ## @param queryCoord.defaultConfig [string] Default override configuration from the common set in milvus.defaultConfig
  ##
  defaultConfig: |
    # Override the port for internal binding (the external components will use the service port defined in milvus.defaultConfig)
    queryCoord:
      port: {{ .Values.queryCoord.containerPorts.grpc }}
      enableActiveStandby: true
  ## @param queryCoord.existingConfigMap name of a ConfigMap with existing configuration for the default configuration
  ##
  existingConfigMap: ""
  ## @param queryCoord.extraConfig Override configuration
  ##
  extraConfig: {}
  ## @param queryCoord.extraConfigExistingConfigMap name of a ConfigMap with existing configuration for the Dashboard
  ##
  extraConfigExistingConfigMap: ""
  ## @param queryCoord.command Override default container command (useful when using custom images)
  ##
  command: []
  ## @param queryCoord.args Override default container args (useful when using custom images)
  ##
  args: []
  ## @param queryCoord.replicaCount Number of Query Coordinator replicas to deploy
  ##
  replicaCount: 1
  ## @param queryCoord.containerPorts.grpc GRPC port for Query Coordinator
  ## @param queryCoord.containerPorts.metrics Metrics port for Query Coordinator
  containerPorts:
    grpc: 19530
    metrics: 9091
  ## Configure extra options for Query Coordinator containers' liveness, readiness and startup probes
  ## ref: https://kubernetes.io/docs/tasks/configure-pod-container/configure-liveness-readiness-startup-probes/#configure-probes
  ## @param queryCoord.livenessProbe.enabled Enable livenessProbe on Query Coordinator nodes
  ## @param queryCoord.livenessProbe.initialDelaySeconds Initial delay seconds for livenessProbe
  ## @param queryCoord.livenessProbe.periodSeconds Period seconds for livenessProbe
  ## @param queryCoord.livenessProbe.timeoutSeconds Timeout seconds for livenessProbe
  ## @param queryCoord.livenessProbe.failureThreshold Failure threshold for livenessProbe
  ## @param queryCoord.livenessProbe.successThreshold Success threshold for livenessProbe
  ##
  livenessProbe:
    enabled: true
    initialDelaySeconds: 5
    periodSeconds: 10
    timeoutSeconds: 5
    failureThreshold: 5
    successThreshold: 1
  ## @param queryCoord.readinessProbe.enabled Enable readinessProbe on Query Coordinator nodes
  ## @param queryCoord.readinessProbe.initialDelaySeconds Initial delay seconds for readinessProbe
  ## @param queryCoord.readinessProbe.periodSeconds Period seconds for readinessProbe
  ## @param queryCoord.readinessProbe.timeoutSeconds Timeout seconds for readinessProbe
  ## @param queryCoord.readinessProbe.failureThreshold Failure threshold for readinessProbe
  ## @param queryCoord.readinessProbe.successThreshold Success threshold for readinessProbe
  ##
  readinessProbe:
    enabled: true
    initialDelaySeconds: 5
    periodSeconds: 10
    timeoutSeconds: 5
    failureThreshold: 5
    successThreshold: 1
  ## @param queryCoord.startupProbe.enabled Enable startupProbe on Query Coordinator containers
  ## @param queryCoord.startupProbe.initialDelaySeconds Initial delay seconds for startupProbe
  ## @param queryCoord.startupProbe.periodSeconds Period seconds for startupProbe
  ## @param queryCoord.startupProbe.timeoutSeconds Timeout seconds for startupProbe
  ## @param queryCoord.startupProbe.failureThreshold Failure threshold for startupProbe
  ## @param queryCoord.startupProbe.successThreshold Success threshold for startupProbe
  ##
  startupProbe:
    enabled: false
    initialDelaySeconds: 5
    periodSeconds: 10
    timeoutSeconds: 5
    failureThreshold: 5
    successThreshold: 1
  ## @param queryCoord.customLivenessProbe Custom livenessProbe that overrides the default one
  ##
  customLivenessProbe: {}
  ## @param queryCoord.customReadinessProbe Custom readinessProbe that overrides the default one
  ##
  customReadinessProbe: {}
  ## @param queryCoord.customStartupProbe Custom startupProbe that overrides the default one
  ##
  customStartupProbe: {}
  ## data coordinator resource requests and limits
  ## ref: https://kubernetes.io/docs/concepts/configuration/manage-compute-resources-container/
  ## @param queryCoord.resourcesPreset Set container resources according to one common preset (allowed values: none, nano, micro, small, medium, large, xlarge, 2xlarge). This is ignored if queryCoord.resources is set (queryCoord.resources is recommended for production).
  ## More information: https://github.com/bitnami/charts/blob/main/bitnami/common/templates/_resources.tpl#L15
  ##
  resourcesPreset: "micro"
  ## @param queryCoord.resources Set container requests and limits for different resources like CPU or memory (essential for production workloads)
  ## Example:
  ## resources:
  ##   requests:
  ##     cpu: 2
  ##     memory: 512Mi
  ##   limits:
  ##     cpu: 3
  ##     memory: 1024Mi
  ##
  resources: {}
  ## Configure Pods Security Context
  ## ref: https://kubernetes.io/docs/tasks/configure-pod-container/security-context/#set-the-security-context-for-a-pod
  ## @param queryCoord.podSecurityContext.enabled Enabled Query Coordinator pods' Security Context
  ## @param queryCoord.podSecurityContext.fsGroupChangePolicy Set filesystem group change policy
  ## @param queryCoord.podSecurityContext.sysctls Set kernel settings using the sysctl interface
  ## @param queryCoord.podSecurityContext.supplementalGroups Set filesystem extra groups
  ## @param queryCoord.podSecurityContext.fsGroup Set Query Coordinator pod's Security Context fsGroup
  ##
  podSecurityContext:
    enabled: true
    fsGroupChangePolicy: Always
    sysctls: []
    supplementalGroups: []
    fsGroup: 1001
  ## Configure Container Security Context
  ## ref: https://kubernetes.io/docs/tasks/configure-pod-container/security-context/#set-the-security-context-for-a-pod
  ## @param queryCoord.containerSecurityContext.enabled Enabled containers' Security Context
  ## @param queryCoord.containerSecurityContext.seLinuxOptions [object,nullable] Set SELinux options in container
  ## @param queryCoord.containerSecurityContext.runAsUser Set containers' Security Context runAsUser
  ## @param queryCoord.containerSecurityContext.runAsGroup Set containers' Security Context runAsGroup
  ## @param queryCoord.containerSecurityContext.runAsNonRoot Set container's Security Context runAsNonRoot
  ## @param queryCoord.containerSecurityContext.privileged Set container's Security Context privileged
  ## @param queryCoord.containerSecurityContext.readOnlyRootFilesystem Set container's Security Context readOnlyRootFilesystem
  ## @param queryCoord.containerSecurityContext.allowPrivilegeEscalation Set container's Security Context allowPrivilegeEscalation
  ## @param queryCoord.containerSecurityContext.capabilities.drop List of capabilities to be dropped
  ## @param queryCoord.containerSecurityContext.seccompProfile.type Set container's Security Context seccomp profile
  ##
  containerSecurityContext:
    enabled: true
    seLinuxOptions: {}
    runAsUser: 1001
    runAsGroup: 1001
    runAsNonRoot: true
    privileged: false
    readOnlyRootFilesystem: true
    allowPrivilegeEscalation: false
    capabilities:
      drop: ["ALL"]
    seccompProfile:
      type: "RuntimeDefault"
  ## @param queryCoord.lifecycleHooks for the data coordinator container(s) to automate configuration before or after startup
  ##
  lifecycleHooks: {}
  ## @param queryCoord.runtimeClassName Name of the runtime class to be used by pod(s)
  ## ref: https://kubernetes.io/docs/concepts/containers/runtime-class/
  ##
  runtimeClassName: ""
  ## @param queryCoord.automountServiceAccountToken Mount Service Account token in pod
  ##
  automountServiceAccountToken: false
  ## @param queryCoord.hostAliases data coordinator pods host aliases
  ## https://kubernetes.io/docs/concepts/services-networking/add-entries-to-pod-etc-hosts-with-host-aliases/
  ##
  hostAliases: []
  ## @param queryCoord.podLabels Extra labels for data coordinator pods
  ## ref: https://kubernetes.io/docs/concepts/overview/working-with-objects/labels/
  ##
  podLabels: {}
  ## @param queryCoord.podAnnotations Annotations for data coordinator pods
  ## ref: https://kubernetes.io/docs/concepts/overview/working-with-objects/annotations/
  ##
  podAnnotations: {}
  ## @param queryCoord.podAffinityPreset Pod affinity preset. Ignored if `data coordinator.affinity` is set. Allowed values: `soft` or `hard`
  ## ref: https://kubernetes.io/docs/concepts/scheduling-eviction/assign-pod-node/#inter-pod-affinity-and-anti-affinity
  ##
  podAffinityPreset: ""
  ## @param queryCoord.podAntiAffinityPreset Pod anti-affinity preset. Ignored if `data coordinator.affinity` is set. Allowed values: `soft` or `hard`
  ## ref: https://kubernetes.io/docs/concepts/scheduling-eviction/assign-pod-node/#inter-pod-affinity-and-anti-affinity
  ##
  podAntiAffinityPreset: soft
  ## Node data coordinator.affinity preset
  ## ref: https://kubernetes.io/docs/concepts/scheduling-eviction/assign-pod-node/#node-affinity
  ##
  nodeAffinityPreset:
    ## @param queryCoord.nodeAffinityPreset.type Node affinity preset type. Ignored if `data coordinator.affinity` is set. Allowed values: `soft` or `hard`
    ##
    type: ""
    ## @param queryCoord.nodeAffinityPreset.key Node label key to match. Ignored if `data coordinator.affinity` is set
    ##
    key: ""
    ## @param queryCoord.nodeAffinityPreset.values Node label values to match. Ignored if `data coordinator.affinity` is set
    ## E.g.
    ## values:
    ##   - e2e-az1
    ##   - e2e-az2
    ##
    values: []
  ## @param queryCoord.affinity Affinity for Query Coordinator pods assignment
  ## ref: https://kubernetes.io/docs/concepts/configuration/assign-pod-node/#affinity-and-anti-affinity
  ## NOTE: `queryCoord.podAffinityPreset`, `queryCoord.podAntiAffinityPreset`, and `queryCoord.nodeAffinityPreset` will be ignored when it's set
  ##
  affinity: {}
  ## @param queryCoord.nodeSelector Node labels for Query Coordinator pods assignment
  ## ref: https://kubernetes.io/docs/concepts/scheduling-eviction/assign-pod-node/
  ##
  nodeSelector: {}
  ## @param queryCoord.tolerations Tolerations for Query Coordinator pods assignment
  ## ref: https://kubernetes.io/docs/concepts/configuration/taint-and-toleration/
  ##
  tolerations: []
  ## @param queryCoord.topologySpreadConstraints Topology Spread Constraints for pod assignment spread across your cluster among failure-domains
  ## Ref: https://kubernetes.io/docs/concepts/workloads/pods/pod-topology-spread-constraints/#spread-constraints-for-pods
  ##
  topologySpreadConstraints: []
  ## @param queryCoord.priorityClassName Query Coordinator pods' priorityClassName
  ##
  priorityClassName: ""
  ## @param queryCoord.schedulerName Kubernetes pod scheduler registry
  ## https://kubernetes.io/docs/tasks/administer-cluster/configure-multiple-schedulers/
  ##
  schedulerName: ""
  ## @param queryCoord.updateStrategy.type Query Coordinator statefulset strategy type
  ## @param queryCoord.updateStrategy.rollingUpdate Query Coordinator statefulset rolling update configuration parameters
  ## ref: https://kubernetes.io/docs/concepts/workloads/controllers/statefulset/#update-strategies
  ##
  updateStrategy:
    type: RollingUpdate
    rollingUpdate: {}
  ## @param queryCoord.extraVolumes Optionally specify extra list of additional volumes for the Query Coordinator pod(s)
  ##
  extraVolumes: []
  ## @param queryCoord.extraVolumeMounts Optionally specify extra list of additional volumeMounts for the Query Coordinator container(s)
  ##
  extraVolumeMounts: []
  ## @param queryCoord.sidecars Add additional sidecar containers to the Query Coordinator pod(s)
  ## e.g:
  ## sidecars:
  ##   - name: your-image-name
  ##     image: your-image
  ##     imagePullPolicy: Always
  ##     ports:
  ##       - name: portname
  ##         containerPort: 1234
  ##
  sidecars: []
  ## @param queryCoord.enableDefaultInitContainers Deploy default init containers
  ##
  enableDefaultInitContainers: true
  ## @param queryCoord.initContainers Add additional init containers to the Query Coordinator pod(s)
  ## ref: https://kubernetes.io/docs/concepts/workloads/pods/init-containers/
  ## e.g:
  ## initContainers:
  ##  - name: your-image-name
  ##    image: your-image
  ##    imagePullPolicy: Always
  ##    command: ['sh', '-c', 'echo "hello world"']
  ##
  initContainers: []
  ## Service account for Query Coordinator to use
  ## ref: https://kubernetes.io/docs/tasks/configure-pod-container/configure-service-account/
  ##
  serviceAccount:
    ## @param queryCoord.serviceAccount.create Enable creation of ServiceAccount for Query Coordinator pods
    ##
    create: true
    ## @param queryCoord.serviceAccount.name The name of the ServiceAccount to use
    ## If not set and create is true, a name is generated using the common.names.fullname template
    ##
    name: ""
    ## @param queryCoord.serviceAccount.automountServiceAccountToken Allows auto mount of ServiceAccountToken on the serviceAccount created
    ## Can be set to false if pods using this serviceAccount do not need to use K8s API
    ##
    automountServiceAccountToken: false
    ## @param queryCoord.serviceAccount.annotations Additional custom annotations for the ServiceAccount
    ##
    annotations: {}
  ## Pod Disruption Budget configuration
  ## ref: https://kubernetes.io/docs/tasks/run-application/configure-pdb
  ## @param queryCoord.pdb.create Enable/disable a Pod Disruption Budget creation
  ## @param queryCoord.pdb.minAvailable [object] Minimum number/percentage of pods that should remain scheduled
  ## @param queryCoord.pdb.maxUnavailable [object] Maximum number/percentage of pods that may be made unavailable. Defaults to `1` if both `queryCoord.pdb.minAvailable` and `queryCoord.pdb.maxUnavailable` are empty.
  ##
  pdb:
    create: true
    minAvailable: ""
    maxUnavailable: ""
  ## @section Query Coordinator Autoscaling configuration
  ## ref: https://kubernetes.io/docs/tasks/run-application/horizontal-pod-autoscale/
  ##
  autoscaling:
    vpa:
      ## @param queryCoord.autoscaling.vpa.enabled Enable VPA
      ##
      enabled: false
      ## @param queryCoord.autoscaling.vpa.annotations Annotations for VPA resource
      ##
      annotations: {}
      ## @param queryCoord.autoscaling.vpa.controlledResources VPA List of resources that the vertical pod autoscaler can control. Defaults to cpu and memory
      ##
      controlledResources: []
      ## @param queryCoord.autoscaling.vpa.maxAllowed VPA Max allowed resources for the pod
      ## cpu: 200m
      ## memory: 100Mi
      maxAllowed: {}
      ## @param queryCoord.autoscaling.vpa.minAllowed VPA Min allowed resources for the pod
      ## cpu: 200m
      ## memory: 100Mi
      minAllowed: {}
      updatePolicy:
        ## @param queryCoord.autoscaling.vpa.updatePolicy.updateMode Autoscaling update policy Specifies whether recommended updates are applied when a Pod is started and whether recommended updates are applied during the life of a Pod
        ## Possible values are "Off", "Initial", "Recreate", and "Auto".
        ##
        updateMode: Auto
    hpa:
      ## @param queryCoord.autoscaling.hpa.enabled Enable HPA for Milvus Data Plane
      ##
      enabled: false
      ## @param queryCoord.autoscaling.hpa.annotations Annotations for HPA resource
      ##
      annotations: {}
      ## @param queryCoord.autoscaling.hpa.minReplicas Minimum number of Milvus Data Plane replicas
      ##
      minReplicas: ""
      ## @param queryCoord.autoscaling.hpa.maxReplicas Maximum number of Milvus Data Plane replicas
      ##
      maxReplicas: ""
      ## @param queryCoord.autoscaling.hpa.targetCPU Target CPU utilization percentage
      ##
      targetCPU: ""
      ## @param queryCoord.autoscaling.hpa.targetMemory Target Memory utilization percentage
      ##
      targetMemory: ""
  ## @section Query Coordinator Traffic Exposure Parameters
  ##

  ## data coordinator service parameters
  ##
  service:
    ## @param queryCoord.service.type Query Coordinator service type
    ##
    type: ClusterIP
    ## @param queryCoord.service.ports.grpc Query Coordinator GRPC service port
    ## @param queryCoord.service.ports.metrics Query Coordinator Metrics service port
    ##
    ports:
      grpc: 19530
      metrics: 9091
    ## Node ports to expose
    ## NOTE: choose port between <30000-32767>
    ## @param queryCoord.service.nodePorts.grpc Node port for GRPC
    ## @param queryCoord.service.nodePorts.metrics Node port for Metrics
    ##
    nodePorts:
      grpc: ""
      metrics: ""
    ## @param queryCoord.service.sessionAffinityConfig Additional settings for the sessionAffinity
    ## sessionAffinityConfig:
    ##   clientIP:
    ##     timeoutSeconds: 300
    ##
    sessionAffinityConfig: {}
    ## @param queryCoord.service.sessionAffinity Control where client requests go, to the same pod or round-robin
    ## Values: ClientIP or None
    ## ref: https://kubernetes.io/docs/concepts/services-networking/service/
    ##
    sessionAffinity: None
    ## @param queryCoord.service.clusterIP Query Coordinator service Cluster IP
    ## e.g.:
    ## clusterIP: None
    ##
    clusterIP: ""
    ## @param queryCoord.service.loadBalancerIP Query Coordinator service Load Balancer IP
    ## ref: https://kubernetes.io/docs/concepts/services-networking/service/#type-loadbalancer
    ##
    loadBalancerIP: ""
    ## @param queryCoord.service.loadBalancerSourceRanges Query Coordinator service Load Balancer sources
    ## ref: https://kubernetes.io/docs/tasks/access-application-cluster/configure-cloud-provider-firewall/#restrict-access-for-loadbalancer-service
    ## e.g:
    ## loadBalancerSourceRanges:
    ##   - 10.10.10.0/24
    ##
    loadBalancerSourceRanges: []
    ## @param queryCoord.service.externalTrafficPolicy Query Coordinator service external traffic policy
    ## ref https://kubernetes.io/docs/tasks/access-application-cluster/create-external-load-balancer/#preserving-the-client-source-ip
    ##
    externalTrafficPolicy: Cluster
    ## @param queryCoord.service.annotations Additional custom annotations for Query Coordinator service
    ##
    annotations: {}
    ## @param queryCoord.service.extraPorts Extra ports to expose in the Query Coordinator service
    ##
    extraPorts: []
  ## Network Policy configuration
  ## ref: https://kubernetes.io/docs/concepts/services-networking/network-policies/
  ##
  networkPolicy:
    ## @param queryCoord.networkPolicy.enabled Enable creation of NetworkPolicy resources
    ##
    enabled: true
    ## @param queryCoord.networkPolicy.allowExternal The Policy model to apply
    ## When set to false, only pods with the correct client label will have network access to the ports Milvus is
    ## listening on. When true, Milvus will accept connections from any source (with the correct destination port).
    ##
    allowExternal: true
    ## @param queryCoord.networkPolicy.allowExternalEgress Allow the pod to access any range of port and all destinations.
    ##
    allowExternalEgress: true
    ## @param queryCoord.networkPolicy.extraIngress [array] Add extra ingress rules to the NetworkPolicy
    ## e.g:
    ## extraIngress:
    ##   - ports:
    ##       - port: 1234
    ##     from:
    ##       - podSelector:
    ##           - matchLabels:
    ##               - role: frontend
    ##       - podSelector:
    ##           - matchExpressions:
    ##               - key: role
    ##                 operator: In
    ##                 values:
    ##                   - frontend
    ##
    extraIngress: []
    ## @param queryCoord.networkPolicy.extraEgress [array] Add extra ingress rules to the NetworkPolicy
    ## e.g:
    ## extraEgress:
    ##   - ports:
    ##       - port: 1234
    ##     to:
    ##       - podSelector:
    ##           - matchLabels:
    ##               - role: frontend
    ##       - podSelector:
    ##           - matchExpressions:
    ##               - key: role
    ##                 operator: In
    ##                 values:
    ##                   - frontend
    ##
    extraEgress: []
    ## @param queryCoord.networkPolicy.ingressNSMatchLabels [object] Labels to match to allow traffic from other namespaces
    ## @param queryCoord.networkPolicy.ingressNSPodMatchLabels [object] Pod labels to match to allow traffic from other namespaces
    ##
    ingressNSMatchLabels: {}
    ingressNSPodMatchLabels: {}
  ## @section Query Coordinator Metrics Parameters
  ## Prometheus Exporter / Metrics
  ##
  metrics:
    ## @param queryCoord.metrics.enabled Enable metrics
    ##
    enabled: false
    ## @param queryCoord.metrics.annotations [object] Annotations for the server service in order to scrape metrics
    annotations:
      prometheus.io/scrape: "true"
      prometheus.io/port: "{{ .Values.queryCoord.service.ports.grpc }}"
    ## Prometheus Operator ServiceMonitor configuration
    ##
    serviceMonitor:
      ## @param queryCoord.metrics.serviceMonitor.enabled Create ServiceMonitor Resource for scraping metrics using Prometheus Operator
      ##
      enabled: false
      ## @param queryCoord.metrics.serviceMonitor.annotations Annotations for the ServiceMonitor Resource
      ##
      annotations: ""
      ## @param queryCoord.metrics.serviceMonitor.namespace Namespace for the ServiceMonitor Resource (defaults to the Release Namespace)
      ##
      namespace: ""
      ## @param queryCoord.metrics.serviceMonitor.interval Interval at which metrics should be scraped.
      ## ref: https://github.com/coreos/prometheus-operator/blob/master/Documentation/api.md#endpoint
      ##
      interval: ""
      ## @param queryCoord.metrics.serviceMonitor.scrapeTimeout Timeout after which the scrape is ended
      ## ref: https://github.com/coreos/prometheus-operator/blob/master/Documentation/api.md#endpoint
      ##
      scrapeTimeout: ""
      ## @param queryCoord.metrics.serviceMonitor.labels Additional labels that can be used so ServiceMonitor will be discovered by Prometheus
      ##
      labels: {}
      ## @param queryCoord.metrics.serviceMonitor.selector Prometheus instance selector labels
      ## ref: https://github.com/bitnami/charts/tree/main/bitnami/prometheus-operator#prometheus-configuration
      ##
      selector: {}
      ## @param queryCoord.metrics.serviceMonitor.relabelings RelabelConfigs to apply to samples before scraping
      ##
      relabelings: []
      ## @param queryCoord.metrics.serviceMonitor.metricRelabelings MetricRelabelConfigs to apply to samples before ingestion
      ##
      metricRelabelings: []
      ## @param queryCoord.metrics.serviceMonitor.honorLabels Specify honorLabels parameter to add the scrape endpoint
      ##
      honorLabels: false
      ## @param queryCoord.metrics.serviceMonitor.jobLabel The name of the label on the target service to use as the job name in prometheus.
      ##
      jobLabel: ""
## @section Index Coordinator Deployment Parameters
##
indexCoord:
  ## @param indexCoord.enabled Enable Index Coordinator deployment
  ##
  enabled: true
  ## @param indexCoord.extraEnvVars Array with extra environment variables to add to data coordinator nodes
  ## e.g:
  ## extraEnvVars:
  ##   - name: FOO
  ##     value: "bar"
  ##
  extraEnvVars: []
  ## @param indexCoord.extraEnvVarsCM Name of existing ConfigMap containing extra env vars for data coordinator nodes
  ##
  extraEnvVarsCM: ""
  ## @param indexCoord.extraEnvVarsSecret Name of existing Secret containing extra env vars for data coordinator nodes
  ##
  extraEnvVarsSecret: ""
  ## @param indexCoord.defaultConfig [string] Default override configuration from the common set in milvus.defaultConfig
  ##
  defaultConfig: |
    # Override the port for internal binding (the external components will use the service port defined in milvus.defaultConfig)
    indexCoord:
      port: {{ .Values.indexCoord.containerPorts.grpc }}
      enableActiveStandby: true
  ## @param indexCoord.existingConfigMap name of a ConfigMap with existing configuration for the default configuration
  ##
  existingConfigMap: ""
  ## @param indexCoord.extraConfig Override configuration
  ##
  extraConfig: {}
  ## @param indexCoord.extraConfigExistingConfigMap name of a ConfigMap with existing configuration for the Dashboard
  ##
  extraConfigExistingConfigMap: ""
  ## @param indexCoord.command Override default container command (useful when using custom images)
  ##
  command: []
  ## @param indexCoord.args Override default container args (useful when using custom images)
  ##
  args: []
  ## @param indexCoord.replicaCount Number of Index Coordinator replicas to deploy
  ##
  replicaCount: 1
  ## @param indexCoord.containerPorts.grpc GRPC port for Index Coordinator
  ## @param indexCoord.containerPorts.metrics Metrics port for Index Coordinator
  containerPorts:
    grpc: 19530
    metrics: 9091
  ## Configure extra options for Index Coordinator containers' liveness, readiness and startup probes
  ## ref: https://kubernetes.io/docs/tasks/configure-pod-container/configure-liveness-readiness-startup-probes/#configure-probes
  ## @param indexCoord.livenessProbe.enabled Enable livenessProbe on Index Coordinator nodes
  ## @param indexCoord.livenessProbe.initialDelaySeconds Initial delay seconds for livenessProbe
  ## @param indexCoord.livenessProbe.periodSeconds Period seconds for livenessProbe
  ## @param indexCoord.livenessProbe.timeoutSeconds Timeout seconds for livenessProbe
  ## @param indexCoord.livenessProbe.failureThreshold Failure threshold for livenessProbe
  ## @param indexCoord.livenessProbe.successThreshold Success threshold for livenessProbe
  ##
  livenessProbe:
    enabled: true
    initialDelaySeconds: 5
    periodSeconds: 10
    timeoutSeconds: 5
    failureThreshold: 5
    successThreshold: 1
  ## @param indexCoord.readinessProbe.enabled Enable readinessProbe on Index Coordinator nodes
  ## @param indexCoord.readinessProbe.initialDelaySeconds Initial delay seconds for readinessProbe
  ## @param indexCoord.readinessProbe.periodSeconds Period seconds for readinessProbe
  ## @param indexCoord.readinessProbe.timeoutSeconds Timeout seconds for readinessProbe
  ## @param indexCoord.readinessProbe.failureThreshold Failure threshold for readinessProbe
  ## @param indexCoord.readinessProbe.successThreshold Success threshold for readinessProbe
  ##
  readinessProbe:
    enabled: true
    initialDelaySeconds: 5
    periodSeconds: 10
    timeoutSeconds: 5
    failureThreshold: 5
    successThreshold: 1
  ## @param indexCoord.startupProbe.enabled Enable startupProbe on Index Coordinator containers
  ## @param indexCoord.startupProbe.initialDelaySeconds Initial delay seconds for startupProbe
  ## @param indexCoord.startupProbe.periodSeconds Period seconds for startupProbe
  ## @param indexCoord.startupProbe.timeoutSeconds Timeout seconds for startupProbe
  ## @param indexCoord.startupProbe.failureThreshold Failure threshold for startupProbe
  ## @param indexCoord.startupProbe.successThreshold Success threshold for startupProbe
  ##
  startupProbe:
    enabled: false
    initialDelaySeconds: 5
    periodSeconds: 10
    timeoutSeconds: 5
    failureThreshold: 5
    successThreshold: 1
  ## @param indexCoord.customLivenessProbe Custom livenessProbe that overrides the default one
  ##
  customLivenessProbe: {}
  ## @param indexCoord.customReadinessProbe Custom readinessProbe that overrides the default one
  ##
  customReadinessProbe: {}
  ## @param indexCoord.customStartupProbe Custom startupProbe that overrides the default one
  ##
  customStartupProbe: {}
  ## data coordinator resource requests and limits
  ## ref: https://kubernetes.io/docs/concepts/configuration/manage-compute-resources-container/
  ## @param indexCoord.resourcesPreset Set container resources according to one common preset (allowed values: none, nano, micro, small, medium, large, xlarge, 2xlarge). This is ignored if indexCoord.resources is set (indexCoord.resources is recommended for production).
  ## More information: https://github.com/bitnami/charts/blob/main/bitnami/common/templates/_resources.tpl#L15
  ##
  resourcesPreset: "micro"
  ## @param indexCoord.resources Set container requests and limits for different resources like CPU or memory (essential for production workloads)
  ## Example:
  ## resources:
  ##   requests:
  ##     cpu: 2
  ##     memory: 512Mi
  ##   limits:
  ##     cpu: 3
  ##     memory: 1024Mi
  ##
  resources: {}
  ## Configure Pods Security Context
  ## ref: https://kubernetes.io/docs/tasks/configure-pod-container/security-context/#set-the-security-context-for-a-pod
  ## @param indexCoord.podSecurityContext.enabled Enabled Index Coordinator pods' Security Context
  ## @param indexCoord.podSecurityContext.fsGroupChangePolicy Set filesystem group change policy
  ## @param indexCoord.podSecurityContext.sysctls Set kernel settings using the sysctl interface
  ## @param indexCoord.podSecurityContext.supplementalGroups Set filesystem extra groups
  ## @param indexCoord.podSecurityContext.fsGroup Set Index Coordinator pod's Security Context fsGroup
  ##
  podSecurityContext:
    enabled: true
    fsGroupChangePolicy: Always
    sysctls: []
    supplementalGroups: []
    fsGroup: 1001
  ## Configure Container Security Context
  ## ref: https://kubernetes.io/docs/tasks/configure-pod-container/security-context/#set-the-security-context-for-a-pod
  ## @param indexCoord.containerSecurityContext.enabled Enabled containers' Security Context
  ## @param indexCoord.containerSecurityContext.seLinuxOptions [object,nullable] Set SELinux options in container
  ## @param indexCoord.containerSecurityContext.runAsUser Set containers' Security Context runAsUser
  ## @param indexCoord.containerSecurityContext.runAsGroup Set containers' Security Context runAsGroup
  ## @param indexCoord.containerSecurityContext.runAsNonRoot Set container's Security Context runAsNonRoot
  ## @param indexCoord.containerSecurityContext.privileged Set container's Security Context privileged
  ## @param indexCoord.containerSecurityContext.readOnlyRootFilesystem Set container's Security Context readOnlyRootFilesystem
  ## @param indexCoord.containerSecurityContext.allowPrivilegeEscalation Set container's Security Context allowPrivilegeEscalation
  ## @param indexCoord.containerSecurityContext.capabilities.drop List of capabilities to be dropped
  ## @param indexCoord.containerSecurityContext.seccompProfile.type Set container's Security Context seccomp profile
  ##
  containerSecurityContext:
    enabled: true
    seLinuxOptions: {}
    runAsUser: 1001
    runAsGroup: 1001
    runAsNonRoot: true
    privileged: false
    readOnlyRootFilesystem: true
    allowPrivilegeEscalation: false
    capabilities:
      drop: ["ALL"]
    seccompProfile:
      type: "RuntimeDefault"
  ## @param indexCoord.lifecycleHooks for the data coordinator container(s) to automate configuration before or after startup
  ##
  lifecycleHooks: {}
  ## @param indexCoord.runtimeClassName Name of the runtime class to be used by pod(s)
  ## ref: https://kubernetes.io/docs/concepts/containers/runtime-class/
  ##
  runtimeClassName: ""
  ## @param indexCoord.automountServiceAccountToken Mount Service Account token in pod
  ##
  automountServiceAccountToken: false
  ## @param indexCoord.hostAliases data coordinator pods host aliases
  ## https://kubernetes.io/docs/concepts/services-networking/add-entries-to-pod-etc-hosts-with-host-aliases/
  ##
  hostAliases: []
  ## @param indexCoord.podLabels Extra labels for data coordinator pods
  ## ref: https://kubernetes.io/docs/concepts/overview/working-with-objects/labels/
  ##
  podLabels: {}
  ## @param indexCoord.podAnnotations Annotations for data coordinator pods
  ## ref: https://kubernetes.io/docs/concepts/overview/working-with-objects/annotations/
  ##
  podAnnotations: {}
  ## @param indexCoord.podAffinityPreset Pod affinity preset. Ignored if `data coordinator.affinity` is set. Allowed values: `soft` or `hard`
  ## ref: https://kubernetes.io/docs/concepts/scheduling-eviction/assign-pod-node/#inter-pod-affinity-and-anti-affinity
  ##
  podAffinityPreset: ""
  ## @param indexCoord.podAntiAffinityPreset Pod anti-affinity preset. Ignored if `data coordinator.affinity` is set. Allowed values: `soft` or `hard`
  ## ref: https://kubernetes.io/docs/concepts/scheduling-eviction/assign-pod-node/#inter-pod-affinity-and-anti-affinity
  ##
  podAntiAffinityPreset: soft
  ## Node data coordinator.affinity preset
  ## ref: https://kubernetes.io/docs/concepts/scheduling-eviction/assign-pod-node/#node-affinity
  ##
  nodeAffinityPreset:
    ## @param indexCoord.nodeAffinityPreset.type Node affinity preset type. Ignored if `data coordinator.affinity` is set. Allowed values: `soft` or `hard`
    ##
    type: ""
    ## @param indexCoord.nodeAffinityPreset.key Node label key to match. Ignored if `data coordinator.affinity` is set
    ##
    key: ""
    ## @param indexCoord.nodeAffinityPreset.values Node label values to match. Ignored if `data coordinator.affinity` is set
    ## E.g.
    ## values:
    ##   - e2e-az1
    ##   - e2e-az2
    ##
    values: []
  ## @param indexCoord.affinity Affinity for Index Coordinator pods assignment
  ## ref: https://kubernetes.io/docs/concepts/configuration/assign-pod-node/#affinity-and-anti-affinity
  ## NOTE: `indexCoord.podAffinityPreset`, `indexCoord.podAntiAffinityPreset`, and `indexCoord.nodeAffinityPreset` will be ignored when it's set
  ##
  affinity: {}
  ## @param indexCoord.nodeSelector Node labels for Index Coordinator pods assignment
  ## ref: https://kubernetes.io/docs/concepts/scheduling-eviction/assign-pod-node/
  ##
  nodeSelector: {}
  ## @param indexCoord.tolerations Tolerations for Index Coordinator pods assignment
  ## ref: https://kubernetes.io/docs/concepts/configuration/taint-and-toleration/
  ##
  tolerations: []
  ## @param indexCoord.topologySpreadConstraints Topology Spread Constraints for pod assignment spread across your cluster among failure-domains
  ## Ref: https://kubernetes.io/docs/concepts/workloads/pods/pod-topology-spread-constraints/#spread-constraints-for-pods
  ##
  topologySpreadConstraints: []
  ## @param indexCoord.priorityClassName Index Coordinator pods' priorityClassName
  ##
  priorityClassName: ""
  ## @param indexCoord.schedulerName Kubernetes pod scheduler registry
  ## https://kubernetes.io/docs/tasks/administer-cluster/configure-multiple-schedulers/
  ##
  schedulerName: ""
  ## @param indexCoord.updateStrategy.type Index Coordinator statefulset strategy type
  ## @param indexCoord.updateStrategy.rollingUpdate Index Coordinator statefulset rolling update configuration parameters
  ## ref: https://kubernetes.io/docs/concepts/workloads/controllers/statefulset/#update-strategies
  ##
  updateStrategy:
    type: RollingUpdate
    rollingUpdate: {}
  ## @param indexCoord.extraVolumes Optionally specify extra list of additional volumes for the Index Coordinator pod(s)
  ##
  extraVolumes: []
  ## @param indexCoord.extraVolumeMounts Optionally specify extra list of additional volumeMounts for the Index Coordinator container(s)
  ##
  extraVolumeMounts: []
  ## @param indexCoord.sidecars Add additional sidecar containers to the Index Coordinator pod(s)
  ## e.g:
  ## sidecars:
  ##   - name: your-image-name
  ##     image: your-image
  ##     imagePullPolicy: Always
  ##     ports:
  ##       - name: portname
  ##         containerPort: 1234
  ##
  sidecars: []
  ## @param indexCoord.enableDefaultInitContainers Deploy default init containers
  ##
  enableDefaultInitContainers: true
  ## @param indexCoord.initContainers Add additional init containers to the Index Coordinator pod(s)
  ## ref: https://kubernetes.io/docs/concepts/workloads/pods/init-containers/
  ## e.g:
  ## initContainers:
  ##  - name: your-image-name
  ##    image: your-image
  ##    imagePullPolicy: Always
  ##    command: ['sh', '-c', 'echo "hello world"']
  ##
  initContainers: []
  ## Service account for Index Coordinator to use
  ## ref: https://kubernetes.io/docs/tasks/configure-pod-container/configure-service-account/
  ##
  serviceAccount:
    ## @param indexCoord.serviceAccount.create Enable creation of ServiceAccount for Index Coordinator pods
    ##
    create: true
    ## @param indexCoord.serviceAccount.name The name of the ServiceAccount to use
    ## If not set and create is true, a name is generated using the common.names.fullname template
    ##
    name: ""
    ## @param indexCoord.serviceAccount.automountServiceAccountToken Allows auto mount of ServiceAccountToken on the serviceAccount created
    ## Can be set to false if pods using this serviceAccount do not need to use K8s API
    ##
    automountServiceAccountToken: false
    ## @param indexCoord.serviceAccount.annotations Additional custom annotations for the ServiceAccount
    ##
    annotations: {}
  ## Pod Disruption Budget configuration
  ## ref: https://kubernetes.io/docs/tasks/run-application/configure-pdb
  ## @param indexCoord.pdb.create Enable/disable a Pod Disruption Budget creation
  ## @param indexCoord.pdb.minAvailable [object] Minimum number/percentage of pods that should remain scheduled
  ## @param indexCoord.pdb.maxUnavailable [object] Maximum number/percentage of pods that may be made unavailable.Defaults to `1` if both `queryCoord.pdb.minAvailable` and `queryCoord.pdb.maxUnavailable` are empty.
  ##
  pdb:
    create: true
    minAvailable: ""
    maxUnavailable: ""
  ## @section Index Coordinator Autoscaling configuration
  ## ref: https://kubernetes.io/docs/tasks/run-application/horizontal-pod-autoscale/
  ##
  autoscaling:
    vpa:
      ## @param indexCoord.autoscaling.vpa.enabled Enable VPA
      ##
      enabled: false
      ## @param indexCoord.autoscaling.vpa.annotations Annotations for VPA resource
      ##
      annotations: {}
      ## @param indexCoord.autoscaling.vpa.controlledResources VPA List of resources that the vertical pod autoscaler can control. Defaults to cpu and memory
      ##
      controlledResources: []
      ## @param indexCoord.autoscaling.vpa.maxAllowed VPA Max allowed resources for the pod
      ## cpu: 200m
      ## memory: 100Mi
      maxAllowed: {}
      ## @param indexCoord.autoscaling.vpa.minAllowed VPA Min allowed resources for the pod
      ## cpu: 200m
      ## memory: 100Mi
      minAllowed: {}
      updatePolicy:
        ## @param indexCoord.autoscaling.vpa.updatePolicy.updateMode Autoscaling update policy Specifies whether recommended updates are applied when a Pod is started and whether recommended updates are applied during the life of a Pod
        ## Possible values are "Off", "Initial", "Recreate", and "Auto".
        ##
        updateMode: Auto
    hpa:
      ## @param indexCoord.autoscaling.hpa.enabled Enable HPA for Milvus Data Plane
      ##
      enabled: false
      ## @param indexCoord.autoscaling.hpa.annotations Annotations for HPA resource
      ##
      annotations: {}
      ## @param indexCoord.autoscaling.hpa.minReplicas Minimum number of Milvus Data Plane replicas
      ##
      minReplicas: ""
      ## @param indexCoord.autoscaling.hpa.maxReplicas Maximum number of Milvus Data Plane replicas
      ##
      maxReplicas: ""
      ## @param indexCoord.autoscaling.hpa.targetCPU Target CPU utilization percentage
      ##
      targetCPU: ""
      ## @param indexCoord.autoscaling.hpa.targetMemory Target Memory utilization percentage
      ##
      targetMemory: ""
  ## @section Index Coordinator Traffic Exposure Parameters
  ##

  ## data coordinator service parameters
  ##
  service:
    ## @param indexCoord.service.type Index Coordinator service type
    ##
    type: ClusterIP
    ## @param indexCoord.service.ports.grpc Index Coordinator GRPC service port
    ## @param indexCoord.service.ports.metrics Index Coordinator Metrics service port
    ##
    ports:
      grpc: 19530
      metrics: 9091
    ## Node ports to expose
    ## NOTE: choose port between <30000-32767>
    ## @param indexCoord.service.nodePorts.grpc Node port for GRPC
    ## @param indexCoord.service.nodePorts.metrics Node port for Metrics
    ##
    nodePorts:
      grpc: ""
      metrics: ""
    ## @param indexCoord.service.sessionAffinityConfig Additional settings for the sessionAffinity
    ## sessionAffinityConfig:
    ##   clientIP:
    ##     timeoutSeconds: 300
    ##
    sessionAffinityConfig: {}
    ## @param indexCoord.service.sessionAffinity Control where client requests go, to the same pod or round-robin
    ## Values: ClientIP or None
    ## ref: https://kubernetes.io/docs/concepts/services-networking/service/
    ##
    sessionAffinity: None
    ## @param indexCoord.service.clusterIP Index Coordinator service Cluster IP
    ## e.g.:
    ## clusterIP: None
    ##
    clusterIP: ""
    ## @param indexCoord.service.loadBalancerIP Index Coordinator service Load Balancer IP
    ## ref: https://kubernetes.io/docs/concepts/services-networking/service/#type-loadbalancer
    ##
    loadBalancerIP: ""
    ## @param indexCoord.service.loadBalancerSourceRanges Index Coordinator service Load Balancer sources
    ## ref: https://kubernetes.io/docs/tasks/access-application-cluster/configure-cloud-provider-firewall/#restrict-access-for-loadbalancer-service
    ## e.g:
    ## loadBalancerSourceRanges:
    ##   - 10.10.10.0/24
    ##
    loadBalancerSourceRanges: []
    ## @param indexCoord.service.externalTrafficPolicy Index Coordinator service external traffic policy
    ## ref https://kubernetes.io/docs/tasks/access-application-cluster/create-external-load-balancer/#preserving-the-client-source-ip
    ##
    externalTrafficPolicy: Cluster
    ## @param indexCoord.service.annotations Additional custom annotations for Index Coordinator service
    ##
    annotations: {}
    ## @param indexCoord.service.extraPorts Extra ports to expose in the Index Coordinator service
    ##
    extraPorts: []
  ## Network Policy configuration
  ## ref: https://kubernetes.io/docs/concepts/services-networking/network-policies/
  ##
  networkPolicy:
    ## @param indexCoord.networkPolicy.enabled Enable creation of NetworkPolicy resources
    ##
    enabled: true
    ## @param indexCoord.networkPolicy.allowExternal The Policy model to apply
    ## When set to false, only pods with the correct client label will have network access to the ports Milvus is
    ## listening on. When true, Milvus will accept connections from any source (with the correct destination port).
    ##
    allowExternal: true
    ## @param indexCoord.networkPolicy.allowExternalEgress Allow the pod to access any range of port and all destinations.
    ##
    allowExternalEgress: true
    ## @param indexCoord.networkPolicy.extraIngress [array] Add extra ingress rules to the NetworkPolicy
    ## e.g:
    ## extraIngress:
    ##   - ports:
    ##       - port: 1234
    ##     from:
    ##       - podSelector:
    ##           - matchLabels:
    ##               - role: frontend
    ##       - podSelector:
    ##           - matchExpressions:
    ##               - key: role
    ##                 operator: In
    ##                 values:
    ##                   - frontend
    ##
    extraIngress: []
    ## @param indexCoord.networkPolicy.extraEgress [array] Add extra ingress rules to the NetworkPolicy
    ## e.g:
    ## extraEgress:
    ##   - ports:
    ##       - port: 1234
    ##     to:
    ##       - podSelector:
    ##           - matchLabels:
    ##               - role: frontend
    ##       - podSelector:
    ##           - matchExpressions:
    ##               - key: role
    ##                 operator: In
    ##                 values:
    ##                   - frontend
    ##
    extraEgress: []
    ## @param indexCoord.networkPolicy.ingressNSMatchLabels [object] Labels to match to allow traffic from other namespaces
    ## @param indexCoord.networkPolicy.ingressNSPodMatchLabels [object] Pod labels to match to allow traffic from other namespaces
    ##
    ingressNSMatchLabels: {}
    ingressNSPodMatchLabels: {}
  ## @section Index Coordinator Metrics Parameters
  ## Prometheus Exporter / Metrics
  ##
  metrics:
    ## @param indexCoord.metrics.enabled Enable metrics
    ##
    enabled: false
    ## @param indexCoord.metrics.annotations [object] Annotations for the server service in order to scrape metrics
    annotations:
      prometheus.io/scrape: "true"
      prometheus.io/port: "{{ .Values.indexCoord.service.ports.grpc }}"
    ## Prometheus Operator ServiceMonitor configuration
    ##
    serviceMonitor:
      ## @param indexCoord.metrics.serviceMonitor.enabled Create ServiceMonitor Resource for scraping metrics using Prometheus Operator
      ##
      enabled: false
      ## @param indexCoord.metrics.serviceMonitor.annotations Annotations for the ServiceMonitor Resource
      ##
      annotations: ""
      ## @param indexCoord.metrics.serviceMonitor.namespace Namespace for the ServiceMonitor Resource (defaults to the Release Namespace)
      ##
      namespace: ""
      ## @param indexCoord.metrics.serviceMonitor.interval Interval at which metrics should be scraped.
      ## ref: https://github.com/coreos/prometheus-operator/blob/master/Documentation/api.md#endpoint
      ##
      interval: ""
      ## @param indexCoord.metrics.serviceMonitor.scrapeTimeout Timeout after which the scrape is ended
      ## ref: https://github.com/coreos/prometheus-operator/blob/master/Documentation/api.md#endpoint
      ##
      scrapeTimeout: ""
      ## @param indexCoord.metrics.serviceMonitor.labels Additional labels that can be used so ServiceMonitor will be discovered by Prometheus
      ##
      labels: {}
      ## @param indexCoord.metrics.serviceMonitor.selector Prometheus instance selector labels
      ## ref: https://github.com/bitnami/charts/tree/main/bitnami/prometheus-operator#prometheus-configuration
      ##
      selector: {}
      ## @param indexCoord.metrics.serviceMonitor.relabelings RelabelConfigs to apply to samples before scraping
      ##
      relabelings: []
      ## @param indexCoord.metrics.serviceMonitor.metricRelabelings MetricRelabelConfigs to apply to samples before ingestion
      ##
      metricRelabelings: []
      ## @param indexCoord.metrics.serviceMonitor.honorLabels Specify honorLabels parameter to add the scrape endpoint
      ##
      honorLabels: false
      ## @param indexCoord.metrics.serviceMonitor.jobLabel The name of the label on the target service to use as the job name in prometheus.
      ##
      jobLabel: ""
## @section Data Node Deployment Parameters
##
dataNode:
  ## @param dataNode.enabled Enable Data Node deployment
  ##
  enabled: true
  ## @param dataNode.extraEnvVars Array with extra environment variables to add to data node nodes
  ## e.g:
  ## extraEnvVars:
  ##   - name: FOO
  ##     value: "bar"
  ##
  extraEnvVars: []
  ## @param dataNode.extraEnvVarsCM Name of existing ConfigMap containing extra env vars for data node nodes
  ##
  extraEnvVarsCM: ""
  ## @param dataNode.extraEnvVarsSecret Name of existing Secret containing extra env vars for data node nodes
  ##
  extraEnvVarsSecret: ""
  ## @param dataNode.defaultConfig [string] Default override configuration from the common set in milvus.defaultConfig
  ##
  defaultConfig: |
    # Override the port for internal binding (the external components will use the service port defined in milvus.defaultConfig)
    dataNode:
      port: {{ .Values.dataNode.containerPorts.grpc }}
      enableDisk: true
  ## @param dataNode.existingConfigMap name of a ConfigMap with existing configuration for the default configuration
  ##
  existingConfigMap: ""
  ## @param dataNode.extraConfig Override configuration
  ##
  extraConfig: {}
  ## @param dataNode.extraConfigExistingConfigMap name of a ConfigMap with existing configuration for the Dashboard
  ##
  extraConfigExistingConfigMap: ""
  ## @param dataNode.command Override default container command (useful when using custom images)
  ##
  command: []
  ## @param dataNode.args Override default container args (useful when using custom images)
  ##
  args: []
  ## @param dataNode.replicaCount Number of Data Node replicas to deploy
  ##
  replicaCount: 1
  ## @param dataNode.containerPorts.grpc GRPC port for Data Node
  ## @param dataNode.containerPorts.metrics Metrics port for Data Node
  containerPorts:
    grpc: 19530
    metrics: 9091
  ## Configure extra options for Data Node containers' liveness, readiness and startup probes
  ## ref: https://kubernetes.io/docs/tasks/configure-pod-container/configure-liveness-readiness-startup-probes/#configure-probes
  ## @param dataNode.livenessProbe.enabled Enable livenessProbe on Data Node nodes
  ## @param dataNode.livenessProbe.initialDelaySeconds Initial delay seconds for livenessProbe
  ## @param dataNode.livenessProbe.periodSeconds Period seconds for livenessProbe
  ## @param dataNode.livenessProbe.timeoutSeconds Timeout seconds for livenessProbe
  ## @param dataNode.livenessProbe.failureThreshold Failure threshold for livenessProbe
  ## @param dataNode.livenessProbe.successThreshold Success threshold for livenessProbe
  ##
  livenessProbe:
    enabled: true
    initialDelaySeconds: 5
    periodSeconds: 10
    timeoutSeconds: 5
    failureThreshold: 5
    successThreshold: 1
  ## @param dataNode.readinessProbe.enabled Enable readinessProbe on Data Node nodes
  ## @param dataNode.readinessProbe.initialDelaySeconds Initial delay seconds for readinessProbe
  ## @param dataNode.readinessProbe.periodSeconds Period seconds for readinessProbe
  ## @param dataNode.readinessProbe.timeoutSeconds Timeout seconds for readinessProbe
  ## @param dataNode.readinessProbe.failureThreshold Failure threshold for readinessProbe
  ## @param dataNode.readinessProbe.successThreshold Success threshold for readinessProbe
  ##
  readinessProbe:
    enabled: true
    initialDelaySeconds: 5
    periodSeconds: 10
    timeoutSeconds: 5
    failureThreshold: 5
    successThreshold: 1
  ## @param dataNode.startupProbe.enabled Enable startupProbe on Data Node containers
  ## @param dataNode.startupProbe.initialDelaySeconds Initial delay seconds for startupProbe
  ## @param dataNode.startupProbe.periodSeconds Period seconds for startupProbe
  ## @param dataNode.startupProbe.timeoutSeconds Timeout seconds for startupProbe
  ## @param dataNode.startupProbe.failureThreshold Failure threshold for startupProbe
  ## @param dataNode.startupProbe.successThreshold Success threshold for startupProbe
  ##
  startupProbe:
    enabled: false
    initialDelaySeconds: 5
    periodSeconds: 10
    timeoutSeconds: 5
    failureThreshold: 5
    successThreshold: 1
  ## @param dataNode.customLivenessProbe Custom livenessProbe that overrides the default one
  ##
  customLivenessProbe: {}
  ## @param dataNode.customReadinessProbe Custom readinessProbe that overrides the default one
  ##
  customReadinessProbe: {}
  ## @param dataNode.customStartupProbe Custom startupProbe that overrides the default one
  ##
  customStartupProbe: {}
  ## data node resource requests and limits
  ## ref: https://kubernetes.io/docs/concepts/configuration/manage-compute-resources-container/
  ## @param dataNode.resourcesPreset Set container resources according to one common preset (allowed values: none, nano, micro, small, medium, large, xlarge, 2xlarge). This is ignored if dataNode.resources is set (dataNode.resources is recommended for production).
  ## More information: https://github.com/bitnami/charts/blob/main/bitnami/common/templates/_resources.tpl#L15
  ##
  resourcesPreset: "micro"
  ## @param dataNode.resources Set container requests and limits for different resources like CPU or memory (essential for production workloads)
  ## Example:
  ## resources:
  ##   requests:
  ##     cpu: 2
  ##     memory: 512Mi
  ##   limits:
  ##     cpu: 3
  ##     memory: 1024Mi
  ##
  resources: {}
  ## Configure Pods Security Context
  ## ref: https://kubernetes.io/docs/tasks/configure-pod-container/security-context/#set-the-security-context-for-a-pod
  ## @param dataNode.podSecurityContext.enabled Enabled Data Node pods' Security Context
  ## @param dataNode.podSecurityContext.fsGroupChangePolicy Set filesystem group change policy
  ## @param dataNode.podSecurityContext.sysctls Set kernel settings using the sysctl interface
  ## @param dataNode.podSecurityContext.supplementalGroups Set filesystem extra groups
  ## @param dataNode.podSecurityContext.fsGroup Set Data Node pod's Security Context fsGroup
  ##
  podSecurityContext:
    enabled: true
    fsGroupChangePolicy: Always
    sysctls: []
    supplementalGroups: []
    fsGroup: 1001
  ## Configure Container Security Context
  ## ref: https://kubernetes.io/docs/tasks/configure-pod-container/security-context/#set-the-security-context-for-a-pod
  ## @param dataNode.containerSecurityContext.enabled Enabled containers' Security Context
  ## @param dataNode.containerSecurityContext.seLinuxOptions [object,nullable] Set SELinux options in container
  ## @param dataNode.containerSecurityContext.runAsUser Set containers' Security Context runAsUser
  ## @param dataNode.containerSecurityContext.runAsGroup Set containers' Security Context runAsGroup
  ## @param dataNode.containerSecurityContext.runAsNonRoot Set container's Security Context runAsNonRoot
  ## @param dataNode.containerSecurityContext.privileged Set container's Security Context privileged
  ## @param dataNode.containerSecurityContext.readOnlyRootFilesystem Set container's Security Context readOnlyRootFilesystem
  ## @param dataNode.containerSecurityContext.allowPrivilegeEscalation Set container's Security Context allowPrivilegeEscalation
  ## @param dataNode.containerSecurityContext.capabilities.drop List of capabilities to be dropped
  ## @param dataNode.containerSecurityContext.seccompProfile.type Set container's Security Context seccomp profile
  ##
  containerSecurityContext:
    enabled: true
    seLinuxOptions: {}
    runAsUser: 1001
    runAsGroup: 1001
    runAsNonRoot: true
    privileged: false
    readOnlyRootFilesystem: true
    allowPrivilegeEscalation: false
    capabilities:
      drop: ["ALL"]
    seccompProfile:
      type: "RuntimeDefault"
  ## @param dataNode.lifecycleHooks for the data node container(s) to automate configuration before or after startup
  ##
  lifecycleHooks: {}
  ## @param dataNode.runtimeClassName Name of the runtime class to be used by pod(s)
  ## ref: https://kubernetes.io/docs/concepts/containers/runtime-class/
  ##
  runtimeClassName: ""
  ## @param dataNode.automountServiceAccountToken Mount Service Account token in pod
  ##
  automountServiceAccountToken: false
  ## @param dataNode.hostAliases data node pods host aliases
  ## https://kubernetes.io/docs/concepts/services-networking/add-entries-to-pod-etc-hosts-with-host-aliases/
  ##
  hostAliases: []
  ## @param dataNode.podLabels Extra labels for data node pods
  ## ref: https://kubernetes.io/docs/concepts/overview/working-with-objects/labels/
  ##
  podLabels: {}
  ## @param dataNode.podAnnotations Annotations for data node pods
  ## ref: https://kubernetes.io/docs/concepts/overview/working-with-objects/annotations/
  ##
  podAnnotations: {}
  ## @param dataNode.podAffinityPreset Pod affinity preset. Ignored if `data node.affinity` is set. Allowed values: `soft` or `hard`
  ## ref: https://kubernetes.io/docs/concepts/scheduling-eviction/assign-pod-node/#inter-pod-affinity-and-anti-affinity
  ##
  podAffinityPreset: ""
  ## @param dataNode.podAntiAffinityPreset Pod anti-affinity preset. Ignored if `data node.affinity` is set. Allowed values: `soft` or `hard`
  ## ref: https://kubernetes.io/docs/concepts/scheduling-eviction/assign-pod-node/#inter-pod-affinity-and-anti-affinity
  ##
  podAntiAffinityPreset: soft
  ## Node data node.affinity preset
  ## ref: https://kubernetes.io/docs/concepts/scheduling-eviction/assign-pod-node/#node-affinity
  ##
  nodeAffinityPreset:
    ## @param dataNode.nodeAffinityPreset.type Node affinity preset type. Ignored if `data node.affinity` is set. Allowed values: `soft` or `hard`
    ##
    type: ""
    ## @param dataNode.nodeAffinityPreset.key Node label key to match. Ignored if `data node.affinity` is set
    ##
    key: ""
    ## @param dataNode.nodeAffinityPreset.values Node label values to match. Ignored if `data node.affinity` is set
    ## E.g.
    ## values:
    ##   - e2e-az1
    ##   - e2e-az2
    ##
    values: []
  ## @param dataNode.affinity Affinity for Data Node pods assignment
  ## ref: https://kubernetes.io/docs/concepts/configuration/assign-pod-node/#affinity-and-anti-affinity
  ## NOTE: `dataNode.podAffinityPreset`, `dataNode.podAntiAffinityPreset`, and `dataNode.nodeAffinityPreset` will be ignored when it's set
  ##
  affinity: {}
  ## @param dataNode.nodeSelector Node labels for Data Node pods assignment
  ## ref: https://kubernetes.io/docs/concepts/scheduling-eviction/assign-pod-node/
  ##
  nodeSelector: {}
  ## @param dataNode.tolerations Tolerations for Data Node pods assignment
  ## ref: https://kubernetes.io/docs/concepts/configuration/taint-and-toleration/
  ##
  tolerations: []
  ## @param dataNode.topologySpreadConstraints Topology Spread Constraints for pod assignment spread across your cluster among failure-domains
  ## Ref: https://kubernetes.io/docs/concepts/workloads/pods/pod-topology-spread-constraints/#spread-constraints-for-pods
  ##
  topologySpreadConstraints: []
  ## @param dataNode.priorityClassName Data Node pods' priorityClassName
  ##
  priorityClassName: ""
  ## @param dataNode.schedulerName Kubernetes pod scheduler registry
  ## https://kubernetes.io/docs/tasks/administer-cluster/configure-multiple-schedulers/
  ##
  schedulerName: ""
  ## @param dataNode.updateStrategy.type Data Node statefulset strategy type
  ## @param dataNode.updateStrategy.rollingUpdate Data Node statefulset rolling update configuration parameters
  ## ref: https://kubernetes.io/docs/concepts/workloads/controllers/statefulset/#update-strategies
  ##
  updateStrategy:
    type: RollingUpdate
    rollingUpdate: {}
  ## @param dataNode.extraVolumes Optionally specify extra list of additional volumes for the Data Node pod(s)
  ##
  extraVolumes: []
  ## @param dataNode.extraVolumeMounts Optionally specify extra list of additional volumeMounts for the Data Node container(s)
  ##
  extraVolumeMounts: []
  ## @param dataNode.sidecars Add additional sidecar containers to the Data Node pod(s)
  ## e.g:
  ## sidecars:
  ##   - name: your-image-name
  ##     image: your-image
  ##     imagePullPolicy: Always
  ##     ports:
  ##       - name: portname
  ##         containerPort: 1234
  ##
  sidecars: []
  ## @param dataNode.enableDefaultInitContainers Deploy default init containers
  ##
  enableDefaultInitContainers: true
  ## @param dataNode.initContainers Add additional init containers to the Data Node pod(s)
  ## ref: https://kubernetes.io/docs/concepts/workloads/pods/init-containers/
  ## e.g:
  ## initContainers:
  ##  - name: your-image-name
  ##    image: your-image
  ##    imagePullPolicy: Always
  ##    command: ['sh', '-c', 'echo "hello world"']
  ##
  initContainers: []
  ## Service account for Data Node to use
  ## ref: https://kubernetes.io/docs/tasks/configure-pod-container/configure-service-account/
  ##
  serviceAccount:
    ## @param dataNode.serviceAccount.create Enable creation of ServiceAccount for Data Node pods
    ##
    create: true
    ## @param dataNode.serviceAccount.name The name of the ServiceAccount to use
    ## If not set and create is true, a name is generated using the common.names.fullname template
    ##
    name: ""
    ## @param dataNode.serviceAccount.automountServiceAccountToken Allows auto mount of ServiceAccountToken on the serviceAccount created
    ## Can be set to false if pods using this serviceAccount do not need to use K8s API
    ##
    automountServiceAccountToken: false
    ## @param dataNode.serviceAccount.annotations Additional custom annotations for the ServiceAccount
    ##
    annotations: {}
  ## Pod Disruption Budget configuration
  ## ref: https://kubernetes.io/docs/tasks/run-application/configure-pdb
  ## @param dataNode.pdb.create Enable/disable a Pod Disruption Budget creation
  ## @param dataNode.pdb.minAvailable [object] Minimum number/percentage of pods that should remain scheduled
  ## @param dataNode.pdb.maxUnavailable [object] Maximum number/percentage of pods that may be made unavailable. Defaults to `1` if both `dataNode.pdb.minAvailable` and `dataNode.pdb.maxUnavailable` are empty.
  ##
  pdb:
    create: true
    minAvailable: ""
    maxUnavailable: ""
  ## @section Data Node Autoscaling configuration
  ## ref: https://kubernetes.io/docs/tasks/run-application/horizontal-pod-autoscale/
  ##
  autoscaling:
    vpa:
      ## @param dataNode.autoscaling.vpa.enabled Enable VPA
      ##
      enabled: false
      ## @param dataNode.autoscaling.vpa.annotations Annotations for VPA resource
      ##
      annotations: {}
      ## @param dataNode.autoscaling.vpa.controlledResources VPA List of resources that the vertical pod autoscaler can control. Defaults to cpu and memory
      ##
      controlledResources: []
      ## @param dataNode.autoscaling.vpa.maxAllowed VPA Max allowed resources for the pod
      ## cpu: 200m
      ## memory: 100Mi
      maxAllowed: {}
      ## @param dataNode.autoscaling.vpa.minAllowed VPA Min allowed resources for the pod
      ## cpu: 200m
      ## memory: 100Mi
      minAllowed: {}
      updatePolicy:
        ## @param dataNode.autoscaling.vpa.updatePolicy.updateMode Autoscaling update policy Specifies whether recommended updates are applied when a Pod is started and whether recommended updates are applied during the life of a Pod
        ## Possible values are "Off", "Initial", "Recreate", and "Auto".
        ##
        updateMode: Auto
    hpa:
      ## @param dataNode.autoscaling.hpa.enabled Enable HPA for Milvus Data Plane
      ##
      enabled: false
      ## @param dataNode.autoscaling.hpa.annotations Annotations for HPA resource
      ##
      annotations: {}
      ## @param dataNode.autoscaling.hpa.minReplicas Minimum number of Milvus Data Plane replicas
      ##
      minReplicas: ""
      ## @param dataNode.autoscaling.hpa.maxReplicas Maximum number of Milvus Data Plane replicas
      ##
      maxReplicas: ""
      ## @param dataNode.autoscaling.hpa.targetCPU Target CPU utilization percentage
      ##
      targetCPU: ""
      ## @param dataNode.autoscaling.hpa.targetMemory Target Memory utilization percentage
      ##
      targetMemory: ""
  ## @section Data Node Traffic Exposure Parameters
  ##

  ## data node service parameters
  ##
  service:
    ## @param dataNode.service.type Data Node service type
    ##
    type: ClusterIP
    ## @param dataNode.service.ports.grpc Data Node GRPC service port
    ## @param dataNode.service.ports.metrics Data Node Metrics service port
    ##
    ports:
      grpc: 19530
      metrics: 9091
    ## Node ports to expose
    ## NOTE: choose port between <30000-32767>
    ## @param dataNode.service.nodePorts.grpc Node port for GRPC
    ## @param dataNode.service.nodePorts.metrics Node port for Metrics
    ##
    nodePorts:
      grpc: ""
      metrics: ""
    ## @param dataNode.service.sessionAffinityConfig Additional settings for the sessionAffinity
    ## sessionAffinityConfig:
    ##   clientIP:
    ##     timeoutSeconds: 300
    ##
    sessionAffinityConfig: {}
    ## @param dataNode.service.sessionAffinity Control where client requests go, to the same pod or round-robin
    ## Values: ClientIP or None
    ## ref: https://kubernetes.io/docs/concepts/services-networking/service/
    ##
    sessionAffinity: None
    ## @param dataNode.service.clusterIP Data Node service Cluster IP
    ## e.g.:
    ## clusterIP: None
    ##
    clusterIP: ""
    ## @param dataNode.service.loadBalancerIP Data Node service Load Balancer IP
    ## ref: https://kubernetes.io/docs/concepts/services-networking/service/#type-loadbalancer
    ##
    loadBalancerIP: ""
    ## @param dataNode.service.loadBalancerSourceRanges Data Node service Load Balancer sources
    ## ref: https://kubernetes.io/docs/tasks/access-application-cluster/configure-cloud-provider-firewall/#restrict-access-for-loadbalancer-service
    ## e.g:
    ## loadBalancerSourceRanges:
    ##   - 10.10.10.0/24
    ##
    loadBalancerSourceRanges: []
    ## @param dataNode.service.externalTrafficPolicy Data Node service external traffic policy
    ## ref https://kubernetes.io/docs/tasks/access-application-cluster/create-external-load-balancer/#preserving-the-client-source-ip
    ##
    externalTrafficPolicy: Cluster
    ## @param dataNode.service.annotations Additional custom annotations for Data Node service
    ##
    annotations: {}
    ## @param dataNode.service.extraPorts Extra ports to expose in the Data Node service
    ##
    extraPorts: []
  ## Network Policy configuration
  ## ref: https://kubernetes.io/docs/concepts/services-networking/network-policies/
  ##
  networkPolicy:
    ## @param dataNode.networkPolicy.enabled Enable creation of NetworkPolicy resources
    ##
    enabled: true
    ## @param dataNode.networkPolicy.allowExternal The Policy model to apply
    ## When set to false, only pods with the correct client label will have network access to the ports Milvus is
    ## listening on. When true, Milvus will accept connections from any source (with the correct destination port).
    ##
    allowExternal: true
    ## @param dataNode.networkPolicy.allowExternalEgress Allow the pod to access any range of port and all destinations.
    ##
    allowExternalEgress: true
    ## @param dataNode.networkPolicy.extraIngress [array] Add extra ingress rules to the NetworkPolicy
    ## e.g:
    ## extraIngress:
    ##   - ports:
    ##       - port: 1234
    ##     from:
    ##       - podSelector:
    ##           - matchLabels:
    ##               - role: frontend
    ##       - podSelector:
    ##           - matchExpressions:
    ##               - key: role
    ##                 operator: In
    ##                 values:
    ##                   - frontend
    ##
    extraIngress: []
    ## @param dataNode.networkPolicy.extraEgress [array] Add extra ingress rules to the NetworkPolicy
    ## e.g:
    ## extraEgress:
    ##   - ports:
    ##       - port: 1234
    ##     to:
    ##       - podSelector:
    ##           - matchLabels:
    ##               - role: frontend
    ##       - podSelector:
    ##           - matchExpressions:
    ##               - key: role
    ##                 operator: In
    ##                 values:
    ##                   - frontend
    ##
    extraEgress: []
    ## @param dataNode.networkPolicy.ingressNSMatchLabels [object] Labels to match to allow traffic from other namespaces
    ## @param dataNode.networkPolicy.ingressNSPodMatchLabels [object] Pod labels to match to allow traffic from other namespaces
    ##
    ingressNSMatchLabels: {}
    ingressNSPodMatchLabels: {}
  ## @section Data Node Metrics Parameters
  ## Prometheus Exporter / Metrics
  ##
  metrics:
    ## @param dataNode.metrics.enabled Enable metrics
    ##
    enabled: false
    ## @param dataNode.metrics.annotations [object] Annotations for the server service in order to scrape metrics
    annotations:
      prometheus.io/scrape: "true"
      prometheus.io/port: "{{ .Values.dataNode.service.ports.grpc }}"
    ## Prometheus Operator ServiceMonitor configuration
    ##
    serviceMonitor:
      ## @param dataNode.metrics.serviceMonitor.enabled Create ServiceMonitor Resource for scraping metrics using Prometheus Operator
      ##
      enabled: false
      ## @param dataNode.metrics.serviceMonitor.annotations Annotations for the ServiceMonitor Resource
      ##
      annotations: ""
      ## @param dataNode.metrics.serviceMonitor.namespace Namespace for the ServiceMonitor Resource (defaults to the Release Namespace)
      ##
      namespace: ""
      ## @param dataNode.metrics.serviceMonitor.interval Interval at which metrics should be scraped.
      ## ref: https://github.com/coreos/prometheus-operator/blob/master/Documentation/api.md#endpoint
      ##
      interval: ""
      ## @param dataNode.metrics.serviceMonitor.scrapeTimeout Timeout after which the scrape is ended
      ## ref: https://github.com/coreos/prometheus-operator/blob/master/Documentation/api.md#endpoint
      ##
      scrapeTimeout: ""
      ## @param dataNode.metrics.serviceMonitor.labels Additional labels that can be used so ServiceMonitor will be discovered by Prometheus
      ##
      labels: {}
      ## @param dataNode.metrics.serviceMonitor.selector Prometheus instance selector labels
      ## ref: https://github.com/bitnami/charts/tree/main/bitnami/prometheus-operator#prometheus-configuration
      ##
      selector: {}
      ## @param dataNode.metrics.serviceMonitor.relabelings RelabelConfigs to apply to samples before scraping
      ##
      relabelings: []
      ## @param dataNode.metrics.serviceMonitor.metricRelabelings MetricRelabelConfigs to apply to samples before ingestion
      ##
      metricRelabelings: []
      ## @param dataNode.metrics.serviceMonitor.honorLabels Specify honorLabels parameter to add the scrape endpoint
      ##
      honorLabels: false
      ## @param dataNode.metrics.serviceMonitor.jobLabel The name of the label on the target service to use as the job name in prometheus.
      ##
      jobLabel: ""
## @section Query Node Deployment Parameters
##
queryNode:
  ## @param queryNode.enabled Enable Query Node deployment
  ##
  enabled: true
  ## @param queryNode.extraEnvVars Array with extra environment variables to add to data node nodes
  ## e.g:
  ## extraEnvVars:
  ##   - name: FOO
  ##     value: "bar"
  ##
  extraEnvVars: []
  ## @param queryNode.extraEnvVarsCM Name of existing ConfigMap containing extra env vars for data node nodes
  ##
  extraEnvVarsCM: ""
  ## @param queryNode.extraEnvVarsSecret Name of existing Secret containing extra env vars for data node nodes
  ##
  extraEnvVarsSecret: ""
  ## @param queryNode.defaultConfig [string] Default override configuration from the common set in milvus.defaultConfig
  ##
  defaultConfig: |
    # Override the port for internal binding (the external components will use the service port defined in milvus.defaultConfig)
    queryNode:
      port: {{ .Values.queryNode.containerPorts.grpc }}
      enableDisk: true
  ## @param queryNode.existingConfigMap name of a ConfigMap with existing configuration for the default configuration
  ##
  existingConfigMap: ""
  ## @param queryNode.extraConfig Override configuration
  ##
  extraConfig: {}
  ## @param queryNode.extraConfigExistingConfigMap name of a ConfigMap with existing configuration for the Dashboard
  ##
  extraConfigExistingConfigMap: ""
  ## @param queryNode.command Override default container command (useful when using custom images)
  ##
  command: []
  ## @param queryNode.args Override default container args (useful when using custom images)
  ##
  args: []
  ## @param queryNode.replicaCount Number of Query Node replicas to deploy
  ##
  replicaCount: 1
  ## @param queryNode.containerPorts.grpc GRPC port for Query Node
  ## @param queryNode.containerPorts.metrics Metrics port for Query Node
  containerPorts:
    grpc: 19530
    metrics: 9091
  ## Configure extra options for Query Node containers' liveness, readiness and startup probes
  ## ref: https://kubernetes.io/docs/tasks/configure-pod-container/configure-liveness-readiness-startup-probes/#configure-probes
  ## @param queryNode.livenessProbe.enabled Enable livenessProbe on Query Node nodes
  ## @param queryNode.livenessProbe.initialDelaySeconds Initial delay seconds for livenessProbe
  ## @param queryNode.livenessProbe.periodSeconds Period seconds for livenessProbe
  ## @param queryNode.livenessProbe.timeoutSeconds Timeout seconds for livenessProbe
  ## @param queryNode.livenessProbe.failureThreshold Failure threshold for livenessProbe
  ## @param queryNode.livenessProbe.successThreshold Success threshold for livenessProbe
  ##
  livenessProbe:
    enabled: true
    initialDelaySeconds: 5
    periodSeconds: 10
    timeoutSeconds: 5
    failureThreshold: 5
    successThreshold: 1
  ## @param queryNode.readinessProbe.enabled Enable readinessProbe on Query Node nodes
  ## @param queryNode.readinessProbe.initialDelaySeconds Initial delay seconds for readinessProbe
  ## @param queryNode.readinessProbe.periodSeconds Period seconds for readinessProbe
  ## @param queryNode.readinessProbe.timeoutSeconds Timeout seconds for readinessProbe
  ## @param queryNode.readinessProbe.failureThreshold Failure threshold for readinessProbe
  ## @param queryNode.readinessProbe.successThreshold Success threshold for readinessProbe
  ##
  readinessProbe:
    enabled: true
    initialDelaySeconds: 5
    periodSeconds: 10
    timeoutSeconds: 5
    failureThreshold: 5
    successThreshold: 1
  ## @param queryNode.startupProbe.enabled Enable startupProbe on Query Node containers
  ## @param queryNode.startupProbe.initialDelaySeconds Initial delay seconds for startupProbe
  ## @param queryNode.startupProbe.periodSeconds Period seconds for startupProbe
  ## @param queryNode.startupProbe.timeoutSeconds Timeout seconds for startupProbe
  ## @param queryNode.startupProbe.failureThreshold Failure threshold for startupProbe
  ## @param queryNode.startupProbe.successThreshold Success threshold for startupProbe
  ##
  startupProbe:
    enabled: false
    initialDelaySeconds: 5
    periodSeconds: 10
    timeoutSeconds: 5
    failureThreshold: 5
    successThreshold: 1
  ## @param queryNode.customLivenessProbe Custom livenessProbe that overrides the default one
  ##
  customLivenessProbe: {}
  ## @param queryNode.customReadinessProbe Custom readinessProbe that overrides the default one
  ##
  customReadinessProbe: {}
  ## @param queryNode.customStartupProbe Custom startupProbe that overrides the default one
  ##
  customStartupProbe: {}
  ## data node resource requests and limits
  ## ref: https://kubernetes.io/docs/concepts/configuration/manage-compute-resources-container/
  ## @param queryNode.resourcesPreset Set container resources according to one common preset (allowed values: none, nano, micro, small, medium, large, xlarge, 2xlarge). This is ignored if queryNode.resources is set (queryNode.resources is recommended for production).
  ## More information: https://github.com/bitnami/charts/blob/main/bitnami/common/templates/_resources.tpl#L15
  ##
  resourcesPreset: "micro"
  ## @param queryNode.resources Set container requests and limits for different resources like CPU or memory (essential for production workloads)
  ## Example:
  ## resources:
  ##   requests:
  ##     cpu: 2
  ##     memory: 512Mi
  ##   limits:
  ##     cpu: 3
  ##     memory: 1024Mi
  ##
  resources: {}
  ## Configure Pods Security Context
  ## ref: https://kubernetes.io/docs/tasks/configure-pod-container/security-context/#set-the-security-context-for-a-pod
  ## @param queryNode.podSecurityContext.enabled Enabled Query Node pods' Security Context
  ## @param queryNode.podSecurityContext.fsGroupChangePolicy Set filesystem group change policy
  ## @param queryNode.podSecurityContext.sysctls Set kernel settings using the sysctl interface
  ## @param queryNode.podSecurityContext.supplementalGroups Set filesystem extra groups
  ## @param queryNode.podSecurityContext.fsGroup Set Query Node pod's Security Context fsGroup
  ##
  podSecurityContext:
    enabled: true
    fsGroupChangePolicy: Always
    sysctls: []
    supplementalGroups: []
    fsGroup: 1001
  ## Configure Container Security Context
  ## ref: https://kubernetes.io/docs/tasks/configure-pod-container/security-context/#set-the-security-context-for-a-pod
  ## @param queryNode.containerSecurityContext.enabled Enabled containers' Security Context
  ## @param queryNode.containerSecurityContext.seLinuxOptions [object,nullable] Set SELinux options in container
  ## @param queryNode.containerSecurityContext.runAsUser Set containers' Security Context runAsUser
  ## @param queryNode.containerSecurityContext.runAsGroup Set containers' Security Context runAsGroup
  ## @param queryNode.containerSecurityContext.runAsNonRoot Set container's Security Context runAsNonRoot
  ## @param queryNode.containerSecurityContext.privileged Set container's Security Context privileged
  ## @param queryNode.containerSecurityContext.readOnlyRootFilesystem Set container's Security Context readOnlyRootFilesystem
  ## @param queryNode.containerSecurityContext.allowPrivilegeEscalation Set container's Security Context allowPrivilegeEscalation
  ## @param queryNode.containerSecurityContext.capabilities.drop List of capabilities to be dropped
  ## @param queryNode.containerSecurityContext.seccompProfile.type Set container's Security Context seccomp profile
  ##
  containerSecurityContext:
    enabled: true
    seLinuxOptions: {}
    runAsUser: 1001
    runAsGroup: 1001
    runAsNonRoot: true
    privileged: false
    readOnlyRootFilesystem: true
    allowPrivilegeEscalation: false
    capabilities:
      drop: ["ALL"]
    seccompProfile:
      type: "RuntimeDefault"
  ## @param queryNode.lifecycleHooks for the data node container(s) to automate configuration before or after startup
  ##
  lifecycleHooks: {}
  ## @param queryNode.runtimeClassName Name of the runtime class to be used by pod(s)
  ## ref: https://kubernetes.io/docs/concepts/containers/runtime-class/
  ##
  runtimeClassName: ""
  ## @param queryNode.automountServiceAccountToken Mount Service Account token in pod
  ##
  automountServiceAccountToken: false
  ## @param queryNode.hostAliases data node pods host aliases
  ## https://kubernetes.io/docs/concepts/services-networking/add-entries-to-pod-etc-hosts-with-host-aliases/
  ##
  hostAliases: []
  ## @param queryNode.podLabels Extra labels for data node pods
  ## ref: https://kubernetes.io/docs/concepts/overview/working-with-objects/labels/
  ##
  podLabels: {}
  ## @param queryNode.podAnnotations Annotations for data node pods
  ## ref: https://kubernetes.io/docs/concepts/overview/working-with-objects/annotations/
  ##
  podAnnotations: {}
  ## @param queryNode.podAffinityPreset Pod affinity preset. Ignored if `data node.affinity` is set. Allowed values: `soft` or `hard`
  ## ref: https://kubernetes.io/docs/concepts/scheduling-eviction/assign-pod-node/#inter-pod-affinity-and-anti-affinity
  ##
  podAffinityPreset: ""
  ## @param queryNode.podAntiAffinityPreset Pod anti-affinity preset. Ignored if `data node.affinity` is set. Allowed values: `soft` or `hard`
  ## ref: https://kubernetes.io/docs/concepts/scheduling-eviction/assign-pod-node/#inter-pod-affinity-and-anti-affinity
  ##
  podAntiAffinityPreset: soft
  ## Node data node.affinity preset
  ## ref: https://kubernetes.io/docs/concepts/scheduling-eviction/assign-pod-node/#node-affinity
  ##
  nodeAffinityPreset:
    ## @param queryNode.nodeAffinityPreset.type Node affinity preset type. Ignored if `data node.affinity` is set. Allowed values: `soft` or `hard`
    ##
    type: ""
    ## @param queryNode.nodeAffinityPreset.key Node label key to match. Ignored if `data node.affinity` is set
    ##
    key: ""
    ## @param queryNode.nodeAffinityPreset.values Node label values to match. Ignored if `data node.affinity` is set
    ## E.g.
    ## values:
    ##   - e2e-az1
    ##   - e2e-az2
    ##
    values: []
  ## @param queryNode.affinity Affinity for Query Node pods assignment
  ## ref: https://kubernetes.io/docs/concepts/configuration/assign-pod-node/#affinity-and-anti-affinity
  ## NOTE: `queryNode.podAffinityPreset`, `queryNode.podAntiAffinityPreset`, and `queryNode.nodeAffinityPreset` will be ignored when it's set
  ##
  affinity: {}
  ## @param queryNode.nodeSelector Node labels for Query Node pods assignment
  ## ref: https://kubernetes.io/docs/concepts/scheduling-eviction/assign-pod-node/
  ##
  nodeSelector: {}
  ## @param queryNode.tolerations Tolerations for Query Node pods assignment
  ## ref: https://kubernetes.io/docs/concepts/configuration/taint-and-toleration/
  ##
  tolerations: []
  ## @param queryNode.topologySpreadConstraints Topology Spread Constraints for pod assignment spread across your cluster among failure-domains
  ## Ref: https://kubernetes.io/docs/concepts/workloads/pods/pod-topology-spread-constraints/#spread-constraints-for-pods
  ##
  topologySpreadConstraints: []
  ## @param queryNode.priorityClassName Query Node pods' priorityClassName
  ##
  priorityClassName: ""
  ## @param queryNode.schedulerName Kubernetes pod scheduler registry
  ## https://kubernetes.io/docs/tasks/administer-cluster/configure-multiple-schedulers/
  ##
  schedulerName: ""
  ## @param queryNode.updateStrategy.type Query Node statefulset strategy type
  ## @param queryNode.updateStrategy.rollingUpdate Query Node statefulset rolling update configuration parameters
  ## ref: https://kubernetes.io/docs/concepts/workloads/controllers/statefulset/#update-strategies
  ##
  updateStrategy:
    type: RollingUpdate
    rollingUpdate: {}
  ## @param queryNode.extraVolumes Optionally specify extra list of additional volumes for the Query Node pod(s)
  ##
  extraVolumes: []
  ## @param queryNode.extraVolumeMounts Optionally specify extra list of additional volumeMounts for the Query Node container(s)
  ##
  extraVolumeMounts: []
  ## @param queryNode.sidecars Add additional sidecar containers to the Query Node pod(s)
  ## e.g:
  ## sidecars:
  ##   - name: your-image-name
  ##     image: your-image
  ##     imagePullPolicy: Always
  ##     ports:
  ##       - name: portname
  ##         containerPort: 1234
  ##
  sidecars: []
  ## @param queryNode.enableDefaultInitContainers Deploy default init containers
  ##
  enableDefaultInitContainers: true
  ## @param queryNode.initContainers Add additional init containers to the Query Node pod(s)
  ## ref: https://kubernetes.io/docs/concepts/workloads/pods/init-containers/
  ## e.g:
  ## initContainers:
  ##  - name: your-image-name
  ##    image: your-image
  ##    imagePullPolicy: Always
  ##    command: ['sh', '-c', 'echo "hello world"']
  ##
  initContainers: []
  ## Service account for Query Node to use
  ## ref: https://kubernetes.io/docs/tasks/configure-pod-container/configure-service-account/
  ##
  serviceAccount:
    ## @param queryNode.serviceAccount.create Enable creation of ServiceAccount for Query Node pods
    ##
    create: true
    ## @param queryNode.serviceAccount.name The name of the ServiceAccount to use
    ## If not set and create is true, a name is generated using the common.names.fullname template
    ##
    name: ""
    ## @param queryNode.serviceAccount.automountServiceAccountToken Allows auto mount of ServiceAccountToken on the serviceAccount created
    ## Can be set to false if pods using this serviceAccount do not need to use K8s API
    ##
    automountServiceAccountToken: false
    ## @param queryNode.serviceAccount.annotations Additional custom annotations for the ServiceAccount
    ##
    annotations: {}
  ## Pod Disruption Budget configuration
  ## ref: https://kubernetes.io/docs/tasks/run-application/configure-pdb
  ## @param queryNode.pdb.create Enable/disable a Pod Disruption Budget creation
  ## @param queryNode.pdb.minAvailable [object] Minimum number/percentage of pods that should remain scheduled
  ## @param queryNode.pdb.maxUnavailable [object] Maximum number/percentage of pods that may be made unavailable. Defaults to `1` if both `queryNode.pdb.minAvailable` and `queryNode.pdb.maxUnavailable` are empty.
  ##
  pdb:
    create: true
    minAvailable: ""
    maxUnavailable: ""
  ## @section Query Node Autoscaling configuration
  ## ref: https://kubernetes.io/docs/tasks/run-application/horizontal-pod-autoscale/
  ##
  autoscaling:
    vpa:
      ## @param queryNode.autoscaling.vpa.enabled Enable VPA
      ##
      enabled: false
      ## @param queryNode.autoscaling.vpa.annotations Annotations for VPA resource
      ##
      annotations: {}
      ## @param queryNode.autoscaling.vpa.controlledResources VPA List of resources that the vertical pod autoscaler can control. Defaults to cpu and memory
      ##
      controlledResources: []
      ## @param queryNode.autoscaling.vpa.maxAllowed VPA Max allowed resources for the pod
      ## cpu: 200m
      ## memory: 100Mi
      maxAllowed: {}
      ## @param queryNode.autoscaling.vpa.minAllowed VPA Min allowed resources for the pod
      ## cpu: 200m
      ## memory: 100Mi
      minAllowed: {}
      updatePolicy:
        ## @param queryNode.autoscaling.vpa.updatePolicy.updateMode Autoscaling update policy Specifies whether recommended updates are applied when a Pod is started and whether recommended updates are applied during the life of a Pod
        ## Possible values are "Off", "Initial", "Recreate", and "Auto".
        ##
        updateMode: Auto
    hpa:
      ## @param queryNode.autoscaling.hpa.enabled Enable HPA for Milvus Data Plane
      ##
      enabled: false
      ## @param queryNode.autoscaling.hpa.annotations Annotations for HPA resource
      ##
      annotations: {}
      ## @param queryNode.autoscaling.hpa.minReplicas Minimum number of Milvus Data Plane replicas
      ##
      minReplicas: ""
      ## @param queryNode.autoscaling.hpa.maxReplicas Maximum number of Milvus Data Plane replicas
      ##
      maxReplicas: ""
      ## @param queryNode.autoscaling.hpa.targetCPU Target CPU utilization percentage
      ##
      targetCPU: ""
      ## @param queryNode.autoscaling.hpa.targetMemory Target Memory utilization percentage
      ##
      targetMemory: ""
  ## @section Query Node Traffic Exposure Parameters
  ##

  ## data node service parameters
  ##
  service:
    ## @param queryNode.service.type Query Node service type
    ##
    type: ClusterIP
    ## @param queryNode.service.ports.grpc Query Node GRPC service port
    ## @param queryNode.service.ports.metrics Query Node Metrics service port
    ##
    ports:
      grpc: 19530
      metrics: 9091
    ## Node ports to expose
    ## NOTE: choose port between <30000-32767>
    ## @param queryNode.service.nodePorts.grpc Node port for GRPC
    ## @param queryNode.service.nodePorts.metrics Node port for Metrics
    ##
    nodePorts:
      grpc: ""
      metrics: ""
    ## @param queryNode.service.sessionAffinityConfig Additional settings for the sessionAffinity
    ## sessionAffinityConfig:
    ##   clientIP:
    ##     timeoutSeconds: 300
    ##
    sessionAffinityConfig: {}
    ## @param queryNode.service.sessionAffinity Control where client requests go, to the same pod or round-robin
    ## Values: ClientIP or None
    ## ref: https://kubernetes.io/docs/concepts/services-networking/service/
    ##
    sessionAffinity: None
    ## @param queryNode.service.clusterIP Query Node service Cluster IP
    ## e.g.:
    ## clusterIP: None
    ##
    clusterIP: ""
    ## @param queryNode.service.loadBalancerIP Query Node service Load Balancer IP
    ## ref: https://kubernetes.io/docs/concepts/services-networking/service/#type-loadbalancer
    ##
    loadBalancerIP: ""
    ## @param queryNode.service.loadBalancerSourceRanges Query Node service Load Balancer sources
    ## ref: https://kubernetes.io/docs/tasks/access-application-cluster/configure-cloud-provider-firewall/#restrict-access-for-loadbalancer-service
    ## e.g:
    ## loadBalancerSourceRanges:
    ##   - 10.10.10.0/24
    ##
    loadBalancerSourceRanges: []
    ## @param queryNode.service.externalTrafficPolicy Query Node service external traffic policy
    ## ref https://kubernetes.io/docs/tasks/access-application-cluster/create-external-load-balancer/#preserving-the-client-source-ip
    ##
    externalTrafficPolicy: Cluster
    ## @param queryNode.service.annotations Additional custom annotations for Query Node service
    ##
    annotations: {}
    ## @param queryNode.service.extraPorts Extra ports to expose in the Query Node service
    ##
    extraPorts: []
  ## Network Policy configuration
  ## ref: https://kubernetes.io/docs/concepts/services-networking/network-policies/
  ##
  networkPolicy:
    ## @param queryNode.networkPolicy.enabled Enable creation of NetworkPolicy resources
    ##
    enabled: true
    ## @param queryNode.networkPolicy.allowExternal The Policy model to apply
    ## When set to false, only pods with the correct client label will have network access to the ports Milvus is
    ## listening on. When true, Milvus will accept connections from any source (with the correct destination port).
    ##
    allowExternal: true
    ## @param queryNode.networkPolicy.allowExternalEgress Allow the pod to access any range of port and all destinations.
    ##
    allowExternalEgress: true
    ## @param queryNode.networkPolicy.extraIngress [array] Add extra ingress rules to the NetworkPolicy
    ## e.g:
    ## extraIngress:
    ##   - ports:
    ##       - port: 1234
    ##     from:
    ##       - podSelector:
    ##           - matchLabels:
    ##               - role: frontend
    ##       - podSelector:
    ##           - matchExpressions:
    ##               - key: role
    ##                 operator: In
    ##                 values:
    ##                   - frontend
    ##
    extraIngress: []
    ## @param queryNode.networkPolicy.extraEgress [array] Add extra ingress rules to the NetworkPolicy
    ## e.g:
    ## extraEgress:
    ##   - ports:
    ##       - port: 1234
    ##     to:
    ##       - podSelector:
    ##           - matchLabels:
    ##               - role: frontend
    ##       - podSelector:
    ##           - matchExpressions:
    ##               - key: role
    ##                 operator: In
    ##                 values:
    ##                   - frontend
    ##
    extraEgress: []
    ## @param queryNode.networkPolicy.ingressNSMatchLabels [object] Labels to match to allow traffic from other namespaces
    ## @param queryNode.networkPolicy.ingressNSPodMatchLabels [object] Pod labels to match to allow traffic from other namespaces
    ##
    ingressNSMatchLabels: {}
    ingressNSPodMatchLabels: {}
  ## @section Query Node Metrics Parameters
  ## Prometheus Exporter / Metrics
  ##
  metrics:
    ## @param queryNode.metrics.enabled Enable metrics
    ##
    enabled: false
    ## @param queryNode.metrics.annotations [object] Annotations for the server service in order to scrape metrics
    annotations:
      prometheus.io/scrape: "true"
      prometheus.io/port: "{{ .Values.queryNode.service.ports.grpc }}"
    ## Prometheus Operator ServiceMonitor configuration
    ##
    serviceMonitor:
      ## @param queryNode.metrics.serviceMonitor.enabled Create ServiceMonitor Resource for scraping metrics using Prometheus Operator
      ##
      enabled: false
      ## @param queryNode.metrics.serviceMonitor.annotations Annotations for the ServiceMonitor Resource
      ##
      annotations: ""
      ## @param queryNode.metrics.serviceMonitor.namespace Namespace for the ServiceMonitor Resource (defaults to the Release Namespace)
      ##
      namespace: ""
      ## @param queryNode.metrics.serviceMonitor.interval Interval at which metrics should be scraped.
      ## ref: https://github.com/coreos/prometheus-operator/blob/master/Documentation/api.md#endpoint
      ##
      interval: ""
      ## @param queryNode.metrics.serviceMonitor.scrapeTimeout Timeout after which the scrape is ended
      ## ref: https://github.com/coreos/prometheus-operator/blob/master/Documentation/api.md#endpoint
      ##
      scrapeTimeout: ""
      ## @param queryNode.metrics.serviceMonitor.labels Additional labels that can be used so ServiceMonitor will be discovered by Prometheus
      ##
      labels: {}
      ## @param queryNode.metrics.serviceMonitor.selector Prometheus instance selector labels
      ## ref: https://github.com/bitnami/charts/tree/main/bitnami/prometheus-operator#prometheus-configuration
      ##
      selector: {}
      ## @param queryNode.metrics.serviceMonitor.relabelings RelabelConfigs to apply to samples before scraping
      ##
      relabelings: []
      ## @param queryNode.metrics.serviceMonitor.metricRelabelings MetricRelabelConfigs to apply to samples before ingestion
      ##
      metricRelabelings: []
      ## @param queryNode.metrics.serviceMonitor.honorLabels Specify honorLabels parameter to add the scrape endpoint
      ##
      honorLabels: false
      ## @param queryNode.metrics.serviceMonitor.jobLabel The name of the label on the target service to use as the job name in prometheus.
      ##
      jobLabel: ""
## @section Index Node Deployment Parameters
##
indexNode:
  ## @param indexNode.enabled Enable Index Node deployment
  ##
  enabled: true
  ## @param indexNode.extraEnvVars Array with extra environment variables to add to data node nodes
  ## e.g:
  ## extraEnvVars:
  ##   - name: FOO
  ##     value: "bar"
  ##
  extraEnvVars: []
  ## @param indexNode.extraEnvVarsCM Name of existing ConfigMap containing extra env vars for data node nodes
  ##
  extraEnvVarsCM: ""
  ## @param indexNode.extraEnvVarsSecret Name of existing Secret containing extra env vars for data node nodes
  ##
  extraEnvVarsSecret: ""
  ## @param indexNode.defaultConfig [string] Default override configuration from the common set in milvus.defaultConfig
  ##
  defaultConfig: |
    # Override the port for internal binding (the external components will use the service port defined in milvus.defaultConfig)
    indexNode:
      port: {{ .Values.indexNode.containerPorts.grpc }}
      enableDisk: true
  ## @param indexNode.existingConfigMap name of a ConfigMap with existing configuration for the default configuration
  ##
  existingConfigMap: ""
  ## @param indexNode.extraConfig Override configuration
  ##
  extraConfig: {}
  ## @param indexNode.extraConfigExistingConfigMap name of a ConfigMap with existing configuration for the Dashboard
  ##
  extraConfigExistingConfigMap: ""
  ## @param indexNode.command Override default container command (useful when using custom images)
  ##
  command: []
  ## @param indexNode.args Override default container args (useful when using custom images)
  ##
  args: []
  ## @param indexNode.replicaCount Number of Index Node replicas to deploy
  ##
  replicaCount: 1
  ## @param indexNode.containerPorts.grpc GRPC port for Index Node
  ## @param indexNode.containerPorts.metrics Metrics port for Index Node
  containerPorts:
    grpc: 19530
    metrics: 9091
  ## Configure extra options for Index Node containers' liveness, readiness and startup probes
  ## ref: https://kubernetes.io/docs/tasks/configure-pod-container/configure-liveness-readiness-startup-probes/#configure-probes
  ## @param indexNode.livenessProbe.enabled Enable livenessProbe on Index Node nodes
  ## @param indexNode.livenessProbe.initialDelaySeconds Initial delay seconds for livenessProbe
  ## @param indexNode.livenessProbe.periodSeconds Period seconds for livenessProbe
  ## @param indexNode.livenessProbe.timeoutSeconds Timeout seconds for livenessProbe
  ## @param indexNode.livenessProbe.failureThreshold Failure threshold for livenessProbe
  ## @param indexNode.livenessProbe.successThreshold Success threshold for livenessProbe
  ##
  livenessProbe:
    enabled: true
    initialDelaySeconds: 5
    periodSeconds: 10
    timeoutSeconds: 5
    failureThreshold: 5
    successThreshold: 1
  ## @param indexNode.readinessProbe.enabled Enable readinessProbe on Index Node nodes
  ## @param indexNode.readinessProbe.initialDelaySeconds Initial delay seconds for readinessProbe
  ## @param indexNode.readinessProbe.periodSeconds Period seconds for readinessProbe
  ## @param indexNode.readinessProbe.timeoutSeconds Timeout seconds for readinessProbe
  ## @param indexNode.readinessProbe.failureThreshold Failure threshold for readinessProbe
  ## @param indexNode.readinessProbe.successThreshold Success threshold for readinessProbe
  ##
  readinessProbe:
    enabled: true
    initialDelaySeconds: 5
    periodSeconds: 10
    timeoutSeconds: 5
    failureThreshold: 5
    successThreshold: 1
  ## @param indexNode.startupProbe.enabled Enable startupProbe on Index Node containers
  ## @param indexNode.startupProbe.initialDelaySeconds Initial delay seconds for startupProbe
  ## @param indexNode.startupProbe.periodSeconds Period seconds for startupProbe
  ## @param indexNode.startupProbe.timeoutSeconds Timeout seconds for startupProbe
  ## @param indexNode.startupProbe.failureThreshold Failure threshold for startupProbe
  ## @param indexNode.startupProbe.successThreshold Success threshold for startupProbe
  ##
  startupProbe:
    enabled: false
    initialDelaySeconds: 5
    periodSeconds: 10
    timeoutSeconds: 5
    failureThreshold: 5
    successThreshold: 1
  ## @param indexNode.customLivenessProbe Custom livenessProbe that overrides the default one
  ##
  customLivenessProbe: {}
  ## @param indexNode.customReadinessProbe Custom readinessProbe that overrides the default one
  ##
  customReadinessProbe: {}
  ## @param indexNode.customStartupProbe Custom startupProbe that overrides the default one
  ##
  customStartupProbe: {}
  ## data node resource requests and limits
  ## ref: https://kubernetes.io/docs/concepts/configuration/manage-compute-resources-container/
  ## @param indexNode.resourcesPreset Set container resources according to one common preset (allowed values: none, nano, micro, small, medium, large, xlarge, 2xlarge). This is ignored if indexNode.resources is set (indexNode.resources is recommended for production).
  ## More information: https://github.com/bitnami/charts/blob/main/bitnami/common/templates/_resources.tpl#L15
  ##
  resourcesPreset: "micro"
  ## @param indexNode.resources Set container requests and limits for different resources like CPU or memory (essential for production workloads)
  ## Example:
  ## resources:
  ##   requests:
  ##     cpu: 2
  ##     memory: 512Mi
  ##   limits:
  ##     cpu: 3
  ##     memory: 1024Mi
  ##
  resources: {}
  ## Configure Pods Security Context
  ## ref: https://kubernetes.io/docs/tasks/configure-pod-container/security-context/#set-the-security-context-for-a-pod
  ## @param indexNode.podSecurityContext.enabled Enabled Index Node pods' Security Context
  ## @param indexNode.podSecurityContext.fsGroupChangePolicy Set filesystem group change policy
  ## @param indexNode.podSecurityContext.sysctls Set kernel settings using the sysctl interface
  ## @param indexNode.podSecurityContext.supplementalGroups Set filesystem extra groups
  ## @param indexNode.podSecurityContext.fsGroup Set Index Node pod's Security Context fsGroup
  ##
  podSecurityContext:
    enabled: true
    fsGroupChangePolicy: Always
    sysctls: []
    supplementalGroups: []
    fsGroup: 1001
  ## Configure Container Security Context
  ## ref: https://kubernetes.io/docs/tasks/configure-pod-container/security-context/#set-the-security-context-for-a-pod
  ## @param indexNode.containerSecurityContext.enabled Enabled containers' Security Context
  ## @param indexNode.containerSecurityContext.seLinuxOptions [object,nullable] Set SELinux options in container
  ## @param indexNode.containerSecurityContext.runAsUser Set containers' Security Context runAsUser
  ## @param indexNode.containerSecurityContext.runAsGroup Set containers' Security Context runAsGroup
  ## @param indexNode.containerSecurityContext.runAsNonRoot Set container's Security Context runAsNonRoot
  ## @param indexNode.containerSecurityContext.privileged Set container's Security Context privileged
  ## @param indexNode.containerSecurityContext.readOnlyRootFilesystem Set container's Security Context readOnlyRootFilesystem
  ## @param indexNode.containerSecurityContext.allowPrivilegeEscalation Set container's Security Context allowPrivilegeEscalation
  ## @param indexNode.containerSecurityContext.capabilities.drop List of capabilities to be dropped
  ## @param indexNode.containerSecurityContext.seccompProfile.type Set container's Security Context seccomp profile
  ##
  containerSecurityContext:
    enabled: true
    seLinuxOptions: {}
    runAsUser: 1001
    runAsGroup: 1001
    runAsNonRoot: true
    privileged: false
    readOnlyRootFilesystem: true
    allowPrivilegeEscalation: false
    capabilities:
      drop: ["ALL"]
    seccompProfile:
      type: "RuntimeDefault"
  ## @param indexNode.lifecycleHooks for the data node container(s) to automate configuration before or after startup
  ##
  lifecycleHooks: {}
  ## @param indexNode.runtimeClassName Name of the runtime class to be used by pod(s)
  ## ref: https://kubernetes.io/docs/concepts/containers/runtime-class/
  ##
  runtimeClassName: ""
  ## @param indexNode.automountServiceAccountToken Mount Service Account token in pod
  ##
  automountServiceAccountToken: false
  ## @param indexNode.hostAliases data node pods host aliases
  ## https://kubernetes.io/docs/concepts/services-networking/add-entries-to-pod-etc-hosts-with-host-aliases/
  ##
  hostAliases: []
  ## @param indexNode.podLabels Extra labels for data node pods
  ## ref: https://kubernetes.io/docs/concepts/overview/working-with-objects/labels/
  ##
  podLabels: {}
  ## @param indexNode.podAnnotations Annotations for data node pods
  ## ref: https://kubernetes.io/docs/concepts/overview/working-with-objects/annotations/
  ##
  podAnnotations: {}
  ## @param indexNode.podAffinityPreset Pod affinity preset. Ignored if `data node.affinity` is set. Allowed values: `soft` or `hard`
  ## ref: https://kubernetes.io/docs/concepts/scheduling-eviction/assign-pod-node/#inter-pod-affinity-and-anti-affinity
  ##
  podAffinityPreset: ""
  ## @param indexNode.podAntiAffinityPreset Pod anti-affinity preset. Ignored if `data node.affinity` is set. Allowed values: `soft` or `hard`
  ## ref: https://kubernetes.io/docs/concepts/scheduling-eviction/assign-pod-node/#inter-pod-affinity-and-anti-affinity
  ##
  podAntiAffinityPreset: soft
  ## Node data node.affinity preset
  ## ref: https://kubernetes.io/docs/concepts/scheduling-eviction/assign-pod-node/#node-affinity
  ##
  nodeAffinityPreset:
    ## @param indexNode.nodeAffinityPreset.type Node affinity preset type. Ignored if `data node.affinity` is set. Allowed values: `soft` or `hard`
    ##
    type: ""
    ## @param indexNode.nodeAffinityPreset.key Node label key to match. Ignored if `data node.affinity` is set
    ##
    key: ""
    ## @param indexNode.nodeAffinityPreset.values Node label values to match. Ignored if `data node.affinity` is set
    ## E.g.
    ## values:
    ##   - e2e-az1
    ##   - e2e-az2
    ##
    values: []
  ## @param indexNode.affinity Affinity for Index Node pods assignment
  ## ref: https://kubernetes.io/docs/concepts/configuration/assign-pod-node/#affinity-and-anti-affinity
  ## NOTE: `indexNode.podAffinityPreset`, `indexNode.podAntiAffinityPreset`, and `indexNode.nodeAffinityPreset` will be ignored when it's set
  ##
  affinity: {}
  ## @param indexNode.nodeSelector Node labels for Index Node pods assignment
  ## ref: https://kubernetes.io/docs/concepts/scheduling-eviction/assign-pod-node/
  ##
  nodeSelector: {}
  ## @param indexNode.tolerations Tolerations for Index Node pods assignment
  ## ref: https://kubernetes.io/docs/concepts/configuration/taint-and-toleration/
  ##
  tolerations: []
  ## @param indexNode.topologySpreadConstraints Topology Spread Constraints for pod assignment spread across your cluster among failure-domains
  ## Ref: https://kubernetes.io/docs/concepts/workloads/pods/pod-topology-spread-constraints/#spread-constraints-for-pods
  ##
  topologySpreadConstraints: []
  ## @param indexNode.priorityClassName Index Node pods' priorityClassName
  ##
  priorityClassName: ""
  ## @param indexNode.schedulerName Kubernetes pod scheduler registry
  ## https://kubernetes.io/docs/tasks/administer-cluster/configure-multiple-schedulers/
  ##
  schedulerName: ""
  ## @param indexNode.updateStrategy.type Index Node statefulset strategy type
  ## @param indexNode.updateStrategy.rollingUpdate Index Node statefulset rolling update configuration parameters
  ## ref: https://kubernetes.io/docs/concepts/workloads/controllers/statefulset/#update-strategies
  ##
  updateStrategy:
    type: RollingUpdate
    rollingUpdate: {}
  ## @param indexNode.extraVolumes Optionally specify extra list of additional volumes for the Index Node pod(s)
  ##
  extraVolumes: []
  ## @param indexNode.extraVolumeMounts Optionally specify extra list of additional volumeMounts for the Index Node container(s)
  ##
  extraVolumeMounts: []
  ## @param indexNode.sidecars Add additional sidecar containers to the Index Node pod(s)
  ## e.g:
  ## sidecars:
  ##   - name: your-image-name
  ##     image: your-image
  ##     imagePullPolicy: Always
  ##     ports:
  ##       - name: portname
  ##         containerPort: 1234
  ##
  sidecars: []
  ## @param indexNode.enableDefaultInitContainers Deploy default init containers
  ##
  enableDefaultInitContainers: true
  ## @param indexNode.initContainers Add additional init containers to the Index Node pod(s)
  ## ref: https://kubernetes.io/docs/concepts/workloads/pods/init-containers/
  ## e.g:
  ## initContainers:
  ##  - name: your-image-name
  ##    image: your-image
  ##    imagePullPolicy: Always
  ##    command: ['sh', '-c', 'echo "hello world"']
  ##
  initContainers: []
  ## Service account for Index Node to use
  ## ref: https://kubernetes.io/docs/tasks/configure-pod-container/configure-service-account/
  ##
  serviceAccount:
    ## @param indexNode.serviceAccount.create Enable creation of ServiceAccount for Index Node pods
    ##
    create: true
    ## @param indexNode.serviceAccount.name The name of the ServiceAccount to use
    ## If not set and create is true, a name is generated using the common.names.fullname template
    ##
    name: ""
    ## @param indexNode.serviceAccount.automountServiceAccountToken Allows auto mount of ServiceAccountToken on the serviceAccount created
    ## Can be set to false if pods using this serviceAccount do not need to use K8s API
    ##
    automountServiceAccountToken: false
    ## @param indexNode.serviceAccount.annotations Additional custom annotations for the ServiceAccount
    ##
    annotations: {}
  ## Pod Disruption Budget configuration
  ## ref: https://kubernetes.io/docs/tasks/run-application/configure-pdb
  ## @param indexNode.pdb.create Enable/disable a Pod Disruption Budget creation
  ## @param indexNode.pdb.minAvailable [object] Minimum number/percentage of pods that should remain scheduled
  ## @param indexNode.pdb.maxUnavailable [object] Maximum number/percentage of pods that may be made unavailable. Defaults to `1` if both `indexNode.pdb.minAvailable` and `indexNode.pdb.maxUnavailable` are empty.
  ##
  pdb:
    create: true
    minAvailable: ""
    maxUnavailable: ""
  ## @section Index Node Autoscaling configuration
  ## ref: https://kubernetes.io/docs/tasks/run-application/horizontal-pod-autoscale/
  ##
  autoscaling:
    vpa:
      ## @param indexNode.autoscaling.vpa.enabled Enable VPA
      ##
      enabled: false
      ## @param indexNode.autoscaling.vpa.annotations Annotations for VPA resource
      ##
      annotations: {}
      ## @param indexNode.autoscaling.vpa.controlledResources VPA List of resources that the vertical pod autoscaler can control. Defaults to cpu and memory
      ##
      controlledResources: []
      ## @param indexNode.autoscaling.vpa.maxAllowed VPA Max allowed resources for the pod
      ## cpu: 200m
      ## memory: 100Mi
      maxAllowed: {}
      ## @param indexNode.autoscaling.vpa.minAllowed VPA Min allowed resources for the pod
      ## cpu: 200m
      ## memory: 100Mi
      minAllowed: {}
      updatePolicy:
        ## @param indexNode.autoscaling.vpa.updatePolicy.updateMode Autoscaling update policy Specifies whether recommended updates are applied when a Pod is started and whether recommended updates are applied during the life of a Pod
        ## Possible values are "Off", "Initial", "Recreate", and "Auto".
        ##
        updateMode: Auto
    hpa:
      ## @param indexNode.autoscaling.hpa.enabled Enable HPA for Milvus Data Plane
      ##
      enabled: false
      ## @param indexNode.autoscaling.hpa.annotations Annotations for HPA resource
      ##
      annotations: {}
      ## @param indexNode.autoscaling.hpa.minReplicas Minimum number of Milvus Data Plane replicas
      ##
      minReplicas: ""
      ## @param indexNode.autoscaling.hpa.maxReplicas Maximum number of Milvus Data Plane replicas
      ##
      maxReplicas: ""
      ## @param indexNode.autoscaling.hpa.targetCPU Target CPU utilization percentage
      ##
      targetCPU: ""
      ## @param indexNode.autoscaling.hpa.targetMemory Target Memory utilization percentage
      ##
      targetMemory: ""
  ## @section Index Node Traffic Exposure Parameters
  ##

  ## data node service parameters
  ##
  service:
    ## @param indexNode.service.type Index Node service type
    ##
    type: ClusterIP
    ## @param indexNode.service.ports.grpc Index Node GRPC service port
    ## @param indexNode.service.ports.metrics Index Node Metrics service port
    ##
    ports:
      grpc: 19530
      metrics: 9091
    ## Node ports to expose
    ## NOTE: choose port between <30000-32767>
    ## @param indexNode.service.nodePorts.grpc Node port for GRPC
    ## @param indexNode.service.nodePorts.metrics Node port for Metrics
    ##
    nodePorts:
      grpc: ""
      metrics: ""
    ## @param indexNode.service.sessionAffinityConfig Additional settings for the sessionAffinity
    ## sessionAffinityConfig:
    ##   clientIP:
    ##     timeoutSeconds: 300
    ##
    sessionAffinityConfig: {}
    ## @param indexNode.service.sessionAffinity Control where client requests go, to the same pod or round-robin
    ## Values: ClientIP or None
    ## ref: https://kubernetes.io/docs/concepts/services-networking/service/
    ##
    sessionAffinity: None
    ## @param indexNode.service.clusterIP Index Node service Cluster IP
    ## e.g.:
    ## clusterIP: None
    ##
    clusterIP: ""
    ## @param indexNode.service.loadBalancerIP Index Node service Load Balancer IP
    ## ref: https://kubernetes.io/docs/concepts/services-networking/service/#type-loadbalancer
    ##
    loadBalancerIP: ""
    ## @param indexNode.service.loadBalancerSourceRanges Index Node service Load Balancer sources
    ## ref: https://kubernetes.io/docs/tasks/access-application-cluster/configure-cloud-provider-firewall/#restrict-access-for-loadbalancer-service
    ## e.g:
    ## loadBalancerSourceRanges:
    ##   - 10.10.10.0/24
    ##
    loadBalancerSourceRanges: []
    ## @param indexNode.service.externalTrafficPolicy Index Node service external traffic policy
    ## ref https://kubernetes.io/docs/tasks/access-application-cluster/create-external-load-balancer/#preserving-the-client-source-ip
    ##
    externalTrafficPolicy: Cluster
    ## @param indexNode.service.annotations Additional custom annotations for Index Node service
    ##
    annotations: {}
    ## @param indexNode.service.extraPorts Extra ports to expose in the Index Node service
    ##
    extraPorts: []
  ## Network Policy configuration
  ## ref: https://kubernetes.io/docs/concepts/services-networking/network-policies/
  ##
  networkPolicy:
    ## @param indexNode.networkPolicy.enabled Enable creation of NetworkPolicy resources
    ##
    enabled: true
    ## @param indexNode.networkPolicy.allowExternal The Policy model to apply
    ## When set to false, only pods with the correct client label will have network access to the ports Milvus is
    ## listening on. When true, Milvus will accept connections from any source (with the correct destination port).
    ##
    allowExternal: true
    ## @param indexNode.networkPolicy.allowExternalEgress Allow the pod to access any range of port and all destinations.
    ##
    allowExternalEgress: true
    ## @param indexNode.networkPolicy.extraIngress [array] Add extra ingress rules to the NetworkPolicy
    ## e.g:
    ## extraIngress:
    ##   - ports:
    ##       - port: 1234
    ##     from:
    ##       - podSelector:
    ##           - matchLabels:
    ##               - role: frontend
    ##       - podSelector:
    ##           - matchExpressions:
    ##               - key: role
    ##                 operator: In
    ##                 values:
    ##                   - frontend
    ##
    extraIngress: []
    ## @param indexNode.networkPolicy.extraEgress [array] Add extra ingress rules to the NetworkPolicy
    ## e.g:
    ## extraEgress:
    ##   - ports:
    ##       - port: 1234
    ##     to:
    ##       - podSelector:
    ##           - matchLabels:
    ##               - role: frontend
    ##       - podSelector:
    ##           - matchExpressions:
    ##               - key: role
    ##                 operator: In
    ##                 values:
    ##                   - frontend
    ##
    extraEgress: []
    ## @param indexNode.networkPolicy.ingressNSMatchLabels [object] Labels to match to allow traffic from other namespaces
    ## @param indexNode.networkPolicy.ingressNSPodMatchLabels [object] Pod labels to match to allow traffic from other namespaces
    ##
    ingressNSMatchLabels: {}
    ingressNSPodMatchLabels: {}
  ## @section Index Node Metrics Parameters
  ## Prometheus Exporter / Metrics
  ##
  metrics:
    ## @param indexNode.metrics.enabled Enable metrics
    ##
    enabled: false
    ## @param indexNode.metrics.annotations [object] Annotations for the server service in order to scrape metrics
    annotations:
      prometheus.io/scrape: "true"
      prometheus.io/port: "{{ .Values.indexNode.service.ports.grpc }}"
    ## Prometheus Operator ServiceMonitor configuration
    ##
    serviceMonitor:
      ## @param indexNode.metrics.serviceMonitor.enabled Create ServiceMonitor Resource for scraping metrics using Prometheus Operator
      ##
      enabled: false
      ## @param indexNode.metrics.serviceMonitor.annotations Annotations for the ServiceMonitor Resource
      ##
      annotations: ""
      ## @param indexNode.metrics.serviceMonitor.namespace Namespace for the ServiceMonitor Resource (defaults to the Release Namespace)
      ##
      namespace: ""
      ## @param indexNode.metrics.serviceMonitor.interval Interval at which metrics should be scraped.
      ## ref: https://github.com/coreos/prometheus-operator/blob/master/Documentation/api.md#endpoint
      ##
      interval: ""
      ## @param indexNode.metrics.serviceMonitor.scrapeTimeout Timeout after which the scrape is ended
      ## ref: https://github.com/coreos/prometheus-operator/blob/master/Documentation/api.md#endpoint
      ##
      scrapeTimeout: ""
      ## @param indexNode.metrics.serviceMonitor.labels Additional labels that can be used so ServiceMonitor will be discovered by Prometheus
      ##
      labels: {}
      ## @param indexNode.metrics.serviceMonitor.selector Prometheus instance selector labels
      ## ref: https://github.com/bitnami/charts/tree/main/bitnami/prometheus-operator#prometheus-configuration
      ##
      selector: {}
      ## @param indexNode.metrics.serviceMonitor.relabelings RelabelConfigs to apply to samples before scraping
      ##
      relabelings: []
      ## @param indexNode.metrics.serviceMonitor.metricRelabelings MetricRelabelConfigs to apply to samples before ingestion
      ##
      metricRelabelings: []
      ## @param indexNode.metrics.serviceMonitor.honorLabels Specify honorLabels parameter to add the scrape endpoint
      ##
      honorLabels: false
      ## @param indexNode.metrics.serviceMonitor.jobLabel The name of the label on the target service to use as the job name in prometheus.
      ##
      jobLabel: ""
## @section Proxy Deployment Parameters
##
proxy:
  ## @param proxy.enabled Enable Proxy deployment
  ##
  enabled: true
  ## @section Proxy TLS Connection Configuration Parameters
  ##
  tls:
    ## @param proxy.tls.mode TLS mode for proxy. Allowed values: `0`, `1`, `2`
    ## 0 for close, 1 for one-way authentication, 2 for two-way authentication.
    ##
    mode: 0
    ## @param proxy.tls.existingSecret Name of the existing secret containing the TLS certificates for proxy.
    ## if mode equals to 1, existingSecret should contain a server cert and a server key
    ## if mode equals to 2, existingSecret should contain a server cert, a server key and a CA cert
    ##
    existingSecret: ""
    ## @param proxy.tls.cert The secret key from the existingSecret if 'cert' key different from the default (server.pem)
    ##
    cert: server.pem
    ## @param proxy.tls.key The secret key from the existingSecret if 'key' key different from the default (server.key)
    ## Milvus cannot decrypt key file with password, so now the key must not be encrypted
    ##
    key: server.key
    ## @param proxy.tls.caCert The secret key from the existingSecret if 'caCert' key different from the default (ca.pem)
    ##
    caCert: ca.pem
    ## @param proxy.tls.keyPassword Password to access the password-protected PEM key if necessary.
    ## Milvus cannot decrypt key file with password, so now the key must not be encrypted, value here must be empty
    ##
    keyPassword: ""
  ## @param proxy.extraEnvVars Array with extra environment variables to add to proxy nodes
  ## e.g:
  ## extraEnvVars:
  ##   - name: FOO
  ##     value: "bar"
  ##
  extraEnvVars: []
  ## @param proxy.extraEnvVarsCM Name of existing ConfigMap containing extra env vars for proxy nodes
  ##
  extraEnvVarsCM: ""
  ## @param proxy.extraEnvVarsSecret Name of existing Secret containing extra env vars for proxy nodes
  ##
  extraEnvVarsSecret: ""
  ## @param proxy.defaultConfig [string] Default override configuration from the common set in milvus.defaultConfig
  ##
  defaultConfig: |
    # Override the port for internal binding (the external components will use the service port defined in milvus.defaultConfig)
    proxy:
      port: {{ .Values.proxy.containerPorts.grpc }}
      internalPort: {{ .Values.proxy.containerPorts.grpcInternal }}
  ## @param proxy.existingConfigMap name of a ConfigMap with existing configuration for the default configuration
  ##
  existingConfigMap: ""
  ## @param proxy.extraConfig Override configuration
  ##
  extraConfig: {}
  ## @param proxy.extraConfigExistingConfigMap name of a ConfigMap with existing configuration for the Dashboard
  ##
  extraConfigExistingConfigMap: ""
  ## @param proxy.command Override default container command (useful when using custom images)
  ##
  command: []
  ## @param proxy.args Override default container args (useful when using custom images)
  ##
  args: []
  ## @param proxy.replicaCount Number of Proxy replicas to deploy
  ##
  replicaCount: 1
  ## @param proxy.containerPorts.grpc GRPC port for Proxy
  ## @param proxy.containerPorts.grpcInternal GRPC internal port for Proxy
  ## @param proxy.containerPorts.metrics Metrics port for Proxy
  containerPorts:
    grpc: 19530
    grpcInternal: 19529
    metrics: 9091
  ## Configure extra options for Proxy containers' liveness, readiness and startup probes
  ## ref: https://kubernetes.io/docs/tasks/configure-pod-container/configure-liveness-readiness-startup-probes/#configure-probes
  ## @param proxy.livenessProbe.enabled Enable livenessProbe on Proxy nodes
  ## @param proxy.livenessProbe.initialDelaySeconds Initial delay seconds for livenessProbe
  ## @param proxy.livenessProbe.periodSeconds Period seconds for livenessProbe
  ## @param proxy.livenessProbe.timeoutSeconds Timeout seconds for livenessProbe
  ## @param proxy.livenessProbe.failureThreshold Failure threshold for livenessProbe
  ## @param proxy.livenessProbe.successThreshold Success threshold for livenessProbe
  ##
  livenessProbe:
    enabled: true
    initialDelaySeconds: 5
    periodSeconds: 10
    timeoutSeconds: 5
    failureThreshold: 5
    successThreshold: 1
  ## @param proxy.readinessProbe.enabled Enable readinessProbe on Proxy nodes
  ## @param proxy.readinessProbe.initialDelaySeconds Initial delay seconds for readinessProbe
  ## @param proxy.readinessProbe.periodSeconds Period seconds for readinessProbe
  ## @param proxy.readinessProbe.timeoutSeconds Timeout seconds for readinessProbe
  ## @param proxy.readinessProbe.failureThreshold Failure threshold for readinessProbe
  ## @param proxy.readinessProbe.successThreshold Success threshold for readinessProbe
  ##
  readinessProbe:
    enabled: true
    initialDelaySeconds: 5
    periodSeconds: 10
    timeoutSeconds: 5
    failureThreshold: 5
    successThreshold: 1
  ## @param proxy.startupProbe.enabled Enable startupProbe on Proxy containers
  ## @param proxy.startupProbe.initialDelaySeconds Initial delay seconds for startupProbe
  ## @param proxy.startupProbe.periodSeconds Period seconds for startupProbe
  ## @param proxy.startupProbe.timeoutSeconds Timeout seconds for startupProbe
  ## @param proxy.startupProbe.failureThreshold Failure threshold for startupProbe
  ## @param proxy.startupProbe.successThreshold Success threshold for startupProbe
  ##
  startupProbe:
    enabled: false
    initialDelaySeconds: 5
    periodSeconds: 10
    timeoutSeconds: 5
    failureThreshold: 5
    successThreshold: 1
  ## @param proxy.customLivenessProbe Custom livenessProbe that overrides the default one
  ##
  customLivenessProbe: {}
  ## @param proxy.customReadinessProbe Custom readinessProbe that overrides the default one
  ##
  customReadinessProbe: {}
  ## @param proxy.customStartupProbe Custom startupProbe that overrides the default one
  ##
  customStartupProbe: {}
  ## proxy resource requests and limits
  ## ref: https://kubernetes.io/docs/concepts/configuration/manage-compute-resources-container/
  ## @param proxy.resourcesPreset Set container resources according to one common preset (allowed values: none, nano, micro, small, medium, large, xlarge, 2xlarge). This is ignored if proxy.resources is set (proxy.resources is recommended for production).
  ## More information: https://github.com/bitnami/charts/blob/main/bitnami/common/templates/_resources.tpl#L15
  ##
  resourcesPreset: "micro"
  ## @param proxy.resources Set container requests and limits for different resources like CPU or memory (essential for production workloads)
  ## Example:
  ## resources:
  ##   requests:
  ##     cpu: 2
  ##     memory: 512Mi
  ##   limits:
  ##     cpu: 3
  ##     memory: 1024Mi
  ##
  resources: {}
  ## Configure Pods Security Context
  ## ref: https://kubernetes.io/docs/tasks/configure-pod-container/security-context/#set-the-security-context-for-a-pod
  ## @param proxy.podSecurityContext.enabled Enabled Proxy pods' Security Context
  ## @param proxy.podSecurityContext.fsGroupChangePolicy Set filesystem group change policy
  ## @param proxy.podSecurityContext.sysctls Set kernel settings using the sysctl interface
  ## @param proxy.podSecurityContext.supplementalGroups Set filesystem extra groups
  ## @param proxy.podSecurityContext.fsGroup Set Proxy pod's Security Context fsGroup
  ##
  podSecurityContext:
    enabled: true
    fsGroupChangePolicy: Always
    sysctls: []
    supplementalGroups: []
    fsGroup: 1001
  ## Configure Container Security Context
  ## ref: https://kubernetes.io/docs/tasks/configure-pod-container/security-context/#set-the-security-context-for-a-pod
  ## @param proxy.containerSecurityContext.enabled Enabled containers' Security Context
  ## @param proxy.containerSecurityContext.seLinuxOptions [object,nullable] Set SELinux options in container
  ## @param proxy.containerSecurityContext.runAsUser Set containers' Security Context runAsUser
  ## @param proxy.containerSecurityContext.runAsGroup Set containers' Security Context runAsGroup
  ## @param proxy.containerSecurityContext.runAsNonRoot Set container's Security Context runAsNonRoot
  ## @param proxy.containerSecurityContext.privileged Set container's Security Context privileged
  ## @param proxy.containerSecurityContext.readOnlyRootFilesystem Set container's Security Context readOnlyRootFilesystem
  ## @param proxy.containerSecurityContext.allowPrivilegeEscalation Set container's Security Context allowPrivilegeEscalation
  ## @param proxy.containerSecurityContext.capabilities.drop List of capabilities to be dropped
  ## @param proxy.containerSecurityContext.seccompProfile.type Set container's Security Context seccomp profile
  ##
  containerSecurityContext:
    enabled: true
    seLinuxOptions: {}
    runAsUser: 1001
    runAsGroup: 1001
    runAsNonRoot: true
    privileged: false
    readOnlyRootFilesystem: true
    allowPrivilegeEscalation: false
    capabilities:
      drop: ["ALL"]
    seccompProfile:
      type: "RuntimeDefault"
  ## @param proxy.lifecycleHooks for the proxy container(s) to automate configuration before or after startup
  ##
  lifecycleHooks: {}
  ## @param proxy.runtimeClassName Name of the runtime class to be used by pod(s)
  ## ref: https://kubernetes.io/docs/concepts/containers/runtime-class/
  ##
  runtimeClassName: ""
  ## @param proxy.automountServiceAccountToken Mount Service Account token in pod
  ##
  automountServiceAccountToken: false
  ## @param proxy.hostAliases proxy pods host aliases
  ## https://kubernetes.io/docs/concepts/services-networking/add-entries-to-pod-etc-hosts-with-host-aliases/
  ##
  hostAliases: []
  ## @param proxy.podLabels Extra labels for proxy pods
  ## ref: https://kubernetes.io/docs/concepts/overview/working-with-objects/labels/
  ##
  podLabels: {}
  ## @param proxy.podAnnotations Annotations for proxy pods
  ## ref: https://kubernetes.io/docs/concepts/overview/working-with-objects/annotations/
  ##
  podAnnotations: {}
  ## @param proxy.podAffinityPreset Pod affinity preset. Ignored if `proxy.affinity` is set. Allowed values: `soft` or `hard`
  ## ref: https://kubernetes.io/docs/concepts/scheduling-eviction/assign-pod-node/#inter-pod-affinity-and-anti-affinity
  ##
  podAffinityPreset: ""
  ## @param proxy.podAntiAffinityPreset Pod anti-affinity preset. Ignored if `proxy.affinity` is set. Allowed values: `soft` or `hard`
  ## ref: https://kubernetes.io/docs/concepts/scheduling-eviction/assign-pod-node/#inter-pod-affinity-and-anti-affinity
  ##
  podAntiAffinityPreset: soft
  ## Node proxy.affinity preset
  ## ref: https://kubernetes.io/docs/concepts/scheduling-eviction/assign-pod-node/#node-affinity
  ##
  nodeAffinityPreset:
    ## @param proxy.nodeAffinityPreset.type Node affinity preset type. Ignored if `proxy.affinity` is set. Allowed values: `soft` or `hard`
    ##
    type: ""
    ## @param proxy.nodeAffinityPreset.key Node label key to match. Ignored if `proxy.affinity` is set
    ##
    key: ""
    ## @param proxy.nodeAffinityPreset.values Node label values to match. Ignored if `proxy.affinity` is set
    ## E.g.
    ## values:
    ##   - e2e-az1
    ##   - e2e-az2
    ##
    values: []
  ## @param proxy.affinity Affinity for Proxy pods assignment
  ## ref: https://kubernetes.io/docs/concepts/configuration/assign-pod-node/#affinity-and-anti-affinity
  ## NOTE: `proxy.podAffinityPreset`, `proxy.podAntiAffinityPreset`, and `proxy.nodeAffinityPreset` will be ignored when it's set
  ##
  affinity: {}
  ## @param proxy.nodeSelector Node labels for Proxy pods assignment
  ## ref: https://kubernetes.io/docs/concepts/scheduling-eviction/assign-pod-node/
  ##
  nodeSelector: {}
  ## @param proxy.tolerations Tolerations for Proxy pods assignment
  ## ref: https://kubernetes.io/docs/concepts/configuration/taint-and-toleration/
  ##
  tolerations: []
  ## @param proxy.topologySpreadConstraints Topology Spread Constraints for pod assignment spread across your cluster among failure-domains
  ## Ref: https://kubernetes.io/docs/concepts/workloads/pods/pod-topology-spread-constraints/#spread-constraints-for-pods
  ##
  topologySpreadConstraints: []
  ## @param proxy.priorityClassName Proxy pods' priorityClassName
  ##
  priorityClassName: ""
  ## @param proxy.schedulerName Kubernetes pod scheduler registry
  ## https://kubernetes.io/docs/tasks/administer-cluster/configure-multiple-schedulers/
  ##
  schedulerName: ""
  ## @param proxy.updateStrategy.type Proxy statefulset strategy type
  ## @param proxy.updateStrategy.rollingUpdate Proxy statefulset rolling update configuration parameters
  ## ref: https://kubernetes.io/docs/concepts/workloads/controllers/statefulset/#update-strategies
  ##
  updateStrategy:
    type: RollingUpdate
    rollingUpdate: {}
  ## @param proxy.extraVolumes Optionally specify extra list of additional volumes for the Proxy pod(s)
  ##
  extraVolumes: []
  ## @param proxy.extraVolumeMounts Optionally specify extra list of additional volumeMounts for the Proxy container(s)
  ##
  extraVolumeMounts: []
  ## @param proxy.sidecars Add additional sidecar containers to the Proxy pod(s)
  ## e.g:
  ## sidecars:
  ##   - name: your-image-name
  ##     image: your-image
  ##     imagePullPolicy: Always
  ##     ports:
  ##       - name: portname
  ##         containerPort: 1234
  ##
  sidecars: []
  ## @param proxy.enableDefaultInitContainers Deploy default init containers
  ##
  enableDefaultInitContainers: true
  ## @param proxy.initContainers Add additional init containers to the Proxy pod(s)
  ## ref: https://kubernetes.io/docs/concepts/workloads/pods/init-containers/
  ## e.g:
  ## initContainers:
  ##  - name: your-image-name
  ##    image: your-image
  ##    imagePullPolicy: Always
  ##    command: ['sh', '-c', 'echo "hello world"']
  ##
  initContainers: []
  ## Service account for Proxy to use
  ## ref: https://kubernetes.io/docs/tasks/configure-pod-container/configure-service-account/
  ##
  serviceAccount:
    ## @param proxy.serviceAccount.create Enable creation of ServiceAccount for Proxy pods
    ##
    create: true
    ## @param proxy.serviceAccount.name The name of the ServiceAccount to use
    ## If not set and create is true, a name is generated using the common.names.fullname template
    ##
    name: ""
    ## @param proxy.serviceAccount.automountServiceAccountToken Allows auto mount of ServiceAccountToken on the serviceAccount created
    ## Can be set to false if pods using this serviceAccount do not need to use K8s API
    ##
    automountServiceAccountToken: false
    ## @param proxy.serviceAccount.annotations Additional custom annotations for the ServiceAccount
    ##
    annotations: {}
  ## Pod Disruption Budget configuration
  ## ref: https://kubernetes.io/docs/tasks/run-application/configure-pdb
  ## @param proxy.pdb.create Enable/disable a Pod Disruption Budget creation
  ## @param proxy.pdb.minAvailable [object] Minimum number/percentage of pods that should remain scheduled
  ## @param proxy.pdb.maxUnavailable [object] Maximum number/percentage of pods that may be made unavailable. Defaults to `1` if both `proxy.pdb.minAvailable` and `proxy.pdb.maxUnavailable` are empty.
  ##
  pdb:
    create: true
    minAvailable: ""
    maxUnavailable: ""
  ## @section Proxy Autoscaling configuration
  ## ref: https://kubernetes.io/docs/tasks/run-application/horizontal-pod-autoscale/
  ##
  autoscaling:
    vpa:
      ## @param proxy.autoscaling.vpa.enabled Enable VPA
      ##
      enabled: false
      ## @param proxy.autoscaling.vpa.annotations Annotations for VPA resource
      ##
      annotations: {}
      ## @param proxy.autoscaling.vpa.controlledResources VPA List of resources that the vertical pod autoscaler can control. Defaults to cpu and memory
      ##
      controlledResources: []
      ## @param proxy.autoscaling.vpa.maxAllowed VPA Max allowed resources for the pod
      ## cpu: 200m
      ## memory: 100Mi
      maxAllowed: {}
      ## @param proxy.autoscaling.vpa.minAllowed VPA Min allowed resources for the pod
      ## cpu: 200m
      ## memory: 100Mi
      minAllowed: {}
      updatePolicy:
        ## @param proxy.autoscaling.vpa.updatePolicy.updateMode Autoscaling update policy Specifies whether recommended updates are applied when a Pod is started and whether recommended updates are applied during the life of a Pod
        ## Possible values are "Off", "Initial", "Recreate", and "Auto".
        ##
        updateMode: Auto
    hpa:
      ## @param proxy.autoscaling.hpa.enabled Enable HPA for Milvus Data Plane
      ##
      enabled: false
      ## @param proxy.autoscaling.hpa.annotations Annotations for HPA resource
      ##
      annotations: {}
      ## @param proxy.autoscaling.hpa.minReplicas Minimum number of Milvus Data Plane replicas
      ##
      minReplicas: ""
      ## @param proxy.autoscaling.hpa.maxReplicas Maximum number of Milvus Data Plane replicas
      ##
      maxReplicas: ""
      ## @param proxy.autoscaling.hpa.targetCPU Target CPU utilization percentage
      ##
      targetCPU: ""
      ## @param proxy.autoscaling.hpa.targetMemory Target Memory utilization percentage
      ##
      targetMemory: ""
  ## @section Proxy Traffic Exposure Parameters
  ##

  ## proxy service parameters
  ##
  service:
    ## @param proxy.service.type Proxy service type
    ##
    type: LoadBalancer
    ## @param proxy.service.ports.grpc Proxy GRPC service port
    ## @param proxy.service.ports.metrics Proxy Metrics service port
    ##
    ports:
      grpc: 19530
      metrics: 9091
    ## Node ports to expose
    ## NOTE: choose port between <30000-32767>
    ## @param proxy.service.nodePorts.grpc Node port for GRPC
    ## @param proxy.service.nodePorts.metrics Node port for Metrics
    ##
    nodePorts:
      grpc: ""
      metrics: ""
    ## @param proxy.service.sessionAffinityConfig Additional settings for the sessionAffinity
    ## sessionAffinityConfig:
    ##   clientIP:
    ##     timeoutSeconds: 300
    ##
    sessionAffinityConfig: {}
    ## @param proxy.service.sessionAffinity Control where client requests go, to the same pod or round-robin
    ## Values: ClientIP or None
    ## ref: https://kubernetes.io/docs/concepts/services-networking/service/
    ##
    sessionAffinity: None
    ## @param proxy.service.clusterIP Proxy service Cluster IP
    ## e.g.:
    ## clusterIP: None
    ##
    clusterIP: ""
    ## @param proxy.service.loadBalancerIP Proxy service Load Balancer IP
    ## ref: https://kubernetes.io/docs/concepts/services-networking/service/#type-loadbalancer
    ##
    loadBalancerIP: ""
    ## @param proxy.service.loadBalancerSourceRanges Proxy service Load Balancer sources
    ## ref: https://kubernetes.io/docs/tasks/access-application-cluster/configure-cloud-provider-firewall/#restrict-access-for-loadbalancer-service
    ## e.g:
    ## loadBalancerSourceRanges:
    ##   - 10.10.10.0/24
    ##
    loadBalancerSourceRanges: []
    ## @param proxy.service.externalTrafficPolicy Proxy service external traffic policy
    ## ref https://kubernetes.io/docs/tasks/access-application-cluster/create-external-load-balancer/#preserving-the-client-source-ip
    ##
    externalTrafficPolicy: Cluster
    ## @param proxy.service.annotations Additional custom annotations for Proxy service
    ##
    annotations: {}
    ## @param proxy.service.extraPorts Extra ports to expose in the Proxy service
    ##
    extraPorts: []
  ## Network Policy configuration
  ## ref: https://kubernetes.io/docs/concepts/services-networking/network-policies/
  ##
  networkPolicy:
    ## @param proxy.networkPolicy.enabled Enable creation of NetworkPolicy resources
    ##
    enabled: true
    ## @param proxy.networkPolicy.allowExternal The Policy model to apply
    ## When set to false, only pods with the correct client label will have network access to the ports Milvus is
    ## listening on. When true, Milvus will accept connections from any source (with the correct destination port).
    ##
    allowExternal: true
    ## @param proxy.networkPolicy.allowExternalEgress Allow the pod to access any range of port and all destinations.
    ##
    allowExternalEgress: true
    ## @param proxy.networkPolicy.extraIngress [array] Add extra ingress rules to the NetworkPolicy
    ## e.g:
    ## extraIngress:
    ##   - ports:
    ##       - port: 1234
    ##     from:
    ##       - podSelector:
    ##           - matchLabels:
    ##               - role: frontend
    ##       - podSelector:
    ##           - matchExpressions:
    ##               - key: role
    ##                 operator: In
    ##                 values:
    ##                   - frontend
    ##
    extraIngress: []
    ## @param proxy.networkPolicy.extraEgress [array] Add extra ingress rules to the NetworkPolicy
    ## e.g:
    ## extraEgress:
    ##   - ports:
    ##       - port: 1234
    ##     to:
    ##       - podSelector:
    ##           - matchLabels:
    ##               - role: frontend
    ##       - podSelector:
    ##           - matchExpressions:
    ##               - key: role
    ##                 operator: In
    ##                 values:
    ##                   - frontend
    ##
    extraEgress: []
    ## @param proxy.networkPolicy.ingressNSMatchLabels [object] Labels to match to allow traffic from other namespaces
    ## @param proxy.networkPolicy.ingressNSPodMatchLabels [object] Pod labels to match to allow traffic from other namespaces
    ##
    ingressNSMatchLabels: {}
    ingressNSPodMatchLabels: {}
  ## @section Proxy Metrics Parameters
  ## Prometheus Exporter / Metrics
  ##
  metrics:
    ## @param proxy.metrics.enabled Enable metrics
    ##
    enabled: false
    ## @param proxy.metrics.annotations [object] Annotations for the server service in order to scrape metrics
    annotations:
      prometheus.io/scrape: "true"
      prometheus.io/port: "{{ .Values.proxy.service.ports.grpc }}"
    ## Prometheus Operator ServiceMonitor configuration
    ##
    serviceMonitor:
      ## @param proxy.metrics.serviceMonitor.enabled Create ServiceMonitor Resource for scraping metrics using Prometheus Operator
      ##
      enabled: false
      ## @param proxy.metrics.serviceMonitor.annotations Annotations for the ServiceMonitor Resource
      ##
      annotations: ""
      ## @param proxy.metrics.serviceMonitor.namespace Namespace for the ServiceMonitor Resource (defaults to the Release Namespace)
      ##
      namespace: ""
      ## @param proxy.metrics.serviceMonitor.interval Interval at which metrics should be scraped.
      ## ref: https://github.com/coreos/prometheus-operator/blob/master/Documentation/api.md#endpoint
      ##
      interval: ""
      ## @param proxy.metrics.serviceMonitor.scrapeTimeout Timeout after which the scrape is ended
      ## ref: https://github.com/coreos/prometheus-operator/blob/master/Documentation/api.md#endpoint
      ##
      scrapeTimeout: ""
      ## @param proxy.metrics.serviceMonitor.labels Additional labels that can be used so ServiceMonitor will be discovered by Prometheus
      ##
      labels: {}
      ## @param proxy.metrics.serviceMonitor.selector Prometheus instance selector labels
      ## ref: https://github.com/bitnami/charts/tree/main/bitnami/prometheus-operator#prometheus-configuration
      ##
      selector: {}
      ## @param proxy.metrics.serviceMonitor.relabelings RelabelConfigs to apply to samples before scraping
      ##
      relabelings: []
      ## @param proxy.metrics.serviceMonitor.metricRelabelings MetricRelabelConfigs to apply to samples before ingestion
      ##
      metricRelabelings: []
      ## @param proxy.metrics.serviceMonitor.honorLabels Specify honorLabels parameter to add the scrape endpoint
      ##
      honorLabels: false
      ## @param proxy.metrics.serviceMonitor.jobLabel The name of the label on the target service to use as the job name in prometheus.
      ##
      jobLabel: ""
## @section Attu Deployment Parameters
##
attu:
  ## @param attu.enabled Enable Attu deployment
  ##
  enabled: true
  ## Bitnami Attu image
  ## ref: https://hub.docker.com/r/bitnami/attu/tags/
  ## @param attu.image.registry [default: REGISTRY_NAME] Attu image registry
  ## @param attu.image.repository [default: REPOSITORY_NAME/attu] Attu image repository
  ## @skip attu.image.tag Attu image tag (immutable tags are recommended)
  ## @param attu.image.digest Attu image digest in the way sha256:aa.... Please note this parameter, if set, will override the tag
  ## @param attu.image.pullPolicy Attu image pull policy
  ## @param attu.image.pullSecrets Attu image pull secrets
  ## @param attu.image.debug Enable debug mode
  ##
  image:
    registry: docker.io
    repository: bitnami/attu
<<<<<<< HEAD
    tag: 2.5.5-debian-12-r1
=======
    tag: 2.5.12-debian-12-r10
>>>>>>> 0d7d5ab4
    digest: ""
    ## Specify a imagePullPolicy
    ## ref: https://kubernetes.io/docs/concepts/containers/images/#pre-pulled-images
    ##
    pullPolicy: IfNotPresent
    ## Optionally specify an array of imagePullSecrets.
    ## Secrets must be manually created in the namespace.
    ## ref: https://kubernetes.io/docs/tasks/configure-pod-container/pull-image-private-registry/
    ## e.g:
    ## pullSecrets:
    ##   - myRegistryKeySecretName
    ##
    pullSecrets: []
    ## Enable debug mode
    ##
    debug: false
  ## @param attu.extraEnvVars Array with extra environment variables to add to attu nodes
  ## e.g:
  ## extraEnvVars:
  ##   - name: FOO
  ##     value: "bar"
  ##
  extraEnvVars: []
  ## @param attu.extraEnvVarsCM Name of existing ConfigMap containing extra env vars for attu nodes
  ##
  extraEnvVarsCM: ""
  ## @param attu.extraEnvVarsSecret Name of existing Secret containing extra env vars for attu nodes
  ##
  extraEnvVarsSecret: ""
  ## @param attu.command Override default container command (useful when using custom images)
  ##
  command: []
  ## @param attu.args Override default container args (useful when using custom images)
  ##
  args: []
  ## @param attu.replicaCount Number of Attu replicas to deploy
  ##
  replicaCount: 1
  ## @param attu.containerPorts.http HTTP port for Attu
  containerPorts:
    http: 3000
  ## Configure extra options for Attu containers' liveness, readiness and startup probes
  ## ref: https://kubernetes.io/docs/tasks/configure-pod-container/configure-liveness-readiness-startup-probes/#configure-probes
  ## @param attu.livenessProbe.enabled Enable livenessProbe on Attu nodes
  ## @param attu.livenessProbe.initialDelaySeconds Initial delay seconds for livenessProbe
  ## @param attu.livenessProbe.periodSeconds Period seconds for livenessProbe
  ## @param attu.livenessProbe.timeoutSeconds Timeout seconds for livenessProbe
  ## @param attu.livenessProbe.failureThreshold Failure threshold for livenessProbe
  ## @param attu.livenessProbe.successThreshold Success threshold for livenessProbe
  ##
  livenessProbe:
    enabled: true
    initialDelaySeconds: 5
    periodSeconds: 10
    timeoutSeconds: 5
    failureThreshold: 5
    successThreshold: 1
  ## @param attu.readinessProbe.enabled Enable readinessProbe on Attu nodes
  ## @param attu.readinessProbe.initialDelaySeconds Initial delay seconds for readinessProbe
  ## @param attu.readinessProbe.periodSeconds Period seconds for readinessProbe
  ## @param attu.readinessProbe.timeoutSeconds Timeout seconds for readinessProbe
  ## @param attu.readinessProbe.failureThreshold Failure threshold for readinessProbe
  ## @param attu.readinessProbe.successThreshold Success threshold for readinessProbe
  ##
  readinessProbe:
    enabled: true
    initialDelaySeconds: 5
    periodSeconds: 10
    timeoutSeconds: 5
    failureThreshold: 5
    successThreshold: 1
  ## @param attu.startupProbe.enabled Enable startupProbe on Attu containers
  ## @param attu.startupProbe.initialDelaySeconds Initial delay seconds for startupProbe
  ## @param attu.startupProbe.periodSeconds Period seconds for startupProbe
  ## @param attu.startupProbe.timeoutSeconds Timeout seconds for startupProbe
  ## @param attu.startupProbe.failureThreshold Failure threshold for startupProbe
  ## @param attu.startupProbe.successThreshold Success threshold for startupProbe
  ##
  startupProbe:
    enabled: false
    initialDelaySeconds: 5
    periodSeconds: 10
    timeoutSeconds: 5
    failureThreshold: 5
    successThreshold: 1
  ## @param attu.customLivenessProbe Custom livenessProbe that overrides the default one
  ##
  customLivenessProbe: {}
  ## @param attu.customReadinessProbe Custom readinessProbe that overrides the default one
  ##
  customReadinessProbe: {}
  ## @param attu.customStartupProbe Custom startupProbe that overrides the default one
  ##
  customStartupProbe: {}
  ## attu resource requests and limits
  ## ref: https://kubernetes.io/docs/concepts/configuration/manage-compute-resources-container/
  ## @param attu.resourcesPreset Set container resources according to one common preset (allowed values: none, nano, micro, small, medium, large, xlarge, 2xlarge). This is ignored if attu.resources is set (attu.resources is recommended for production).
  ## More information: https://github.com/bitnami/charts/blob/main/bitnami/common/templates/_resources.tpl#L15
  ##
  resourcesPreset: "micro"
  ## @param attu.resources Set container requests and limits for different resources like CPU or memory (essential for production workloads)
  ## Example:
  ## resources:
  ##   requests:
  ##     cpu: 2
  ##     memory: 512Mi
  ##   limits:
  ##     cpu: 3
  ##     memory: 1024Mi
  ##
  resources: {}
  ## Configure Pods Security Context
  ## ref: https://kubernetes.io/docs/tasks/configure-pod-container/security-context/#set-the-security-context-for-a-pod
  ## @param attu.podSecurityContext.enabled Enabled Attu pods' Security Context
  ## @param attu.podSecurityContext.fsGroupChangePolicy Set filesystem group change policy
  ## @param attu.podSecurityContext.sysctls Set kernel settings using the sysctl interface
  ## @param attu.podSecurityContext.supplementalGroups Set filesystem extra groups
  ## @param attu.podSecurityContext.fsGroup Set Attu pod's Security Context fsGroup
  ##
  podSecurityContext:
    enabled: true
    fsGroupChangePolicy: Always
    sysctls: []
    supplementalGroups: []
    fsGroup: 1001
  ## Configure Container Security Context
  ## ref: https://kubernetes.io/docs/tasks/configure-pod-container/security-context/#set-the-security-context-for-a-pod
  ## @param attu.containerSecurityContext.enabled Enabled containers' Security Context
  ## @param attu.containerSecurityContext.seLinuxOptions [object,nullable] Set SELinux options in container
  ## @param attu.containerSecurityContext.runAsUser Set containers' Security Context runAsUser
  ## @param attu.containerSecurityContext.runAsGroup Set containers' Security Context runAsGroup
  ## @param attu.containerSecurityContext.runAsNonRoot Set container's Security Context runAsNonRoot
  ## @param attu.containerSecurityContext.privileged Set container's Security Context privileged
  ## @param attu.containerSecurityContext.readOnlyRootFilesystem Set container's Security Context readOnlyRootFilesystem
  ## @param attu.containerSecurityContext.allowPrivilegeEscalation Set container's Security Context allowPrivilegeEscalation
  ## @param attu.containerSecurityContext.capabilities.drop List of capabilities to be dropped
  ## @param attu.containerSecurityContext.seccompProfile.type Set container's Security Context seccomp profile
  ##
  containerSecurityContext:
    enabled: true
    seLinuxOptions: {}
    runAsUser: 1001
    runAsGroup: 1001
    runAsNonRoot: true
    privileged: false
    readOnlyRootFilesystem: true
    allowPrivilegeEscalation: false
    capabilities:
      drop: ["ALL"]
    seccompProfile:
      type: "RuntimeDefault"
  ## @param attu.lifecycleHooks for the attu container(s) to automate configuration before or after startup
  ##
  lifecycleHooks: {}
  ## @param attu.runtimeClassName Name of the runtime class to be used by pod(s)
  ## ref: https://kubernetes.io/docs/concepts/containers/runtime-class/
  ##
  runtimeClassName: ""
  ## @param attu.automountServiceAccountToken Mount Service Account token in pod
  ##
  automountServiceAccountToken: false
  ## @param attu.hostAliases attu pods host aliases
  ## https://kubernetes.io/docs/concepts/services-networking/add-entries-to-pod-etc-hosts-with-host-aliases/
  ##
  hostAliases: []
  ## @param attu.podLabels Extra labels for attu pods
  ## ref: https://kubernetes.io/docs/concepts/overview/working-with-objects/labels/
  ##
  podLabels: {}
  ## @param attu.podAnnotations Annotations for attu pods
  ## ref: https://kubernetes.io/docs/concepts/overview/working-with-objects/annotations/
  ##
  podAnnotations: {}
  ## @param attu.podAffinityPreset Pod affinity preset. Ignored if `attu.affinity` is set. Allowed values: `soft` or `hard`
  ## ref: https://kubernetes.io/docs/concepts/scheduling-eviction/assign-pod-node/#inter-pod-affinity-and-anti-affinity
  ##
  podAffinityPreset: ""
  ## @param attu.podAntiAffinityPreset Pod anti-affinity preset. Ignored if `attu.affinity` is set. Allowed values: `soft` or `hard`
  ## ref: https://kubernetes.io/docs/concepts/scheduling-eviction/assign-pod-node/#inter-pod-affinity-and-anti-affinity
  ##
  podAntiAffinityPreset: soft
  ## Node attu.affinity preset
  ## ref: https://kubernetes.io/docs/concepts/scheduling-eviction/assign-pod-node/#node-affinity
  ##
  nodeAffinityPreset:
    ## @param attu.nodeAffinityPreset.type Node affinity preset type. Ignored if `attu.affinity` is set. Allowed values: `soft` or `hard`
    ##
    type: ""
    ## @param attu.nodeAffinityPreset.key Node label key to match. Ignored if `attu.affinity` is set
    ##
    key: ""
    ## @param attu.nodeAffinityPreset.values Node label values to match. Ignored if `attu.affinity` is set
    ## E.g.
    ## values:
    ##   - e2e-az1
    ##   - e2e-az2
    ##
    values: []
  ## @param attu.affinity Affinity for Attu pods assignment
  ## ref: https://kubernetes.io/docs/concepts/configuration/assign-pod-node/#affinity-and-anti-affinity
  ## NOTE: `attu.podAffinityPreset`, `attu.podAntiAffinityPreset`, and `attu.nodeAffinityPreset` will be ignored when it's set
  ##
  affinity: {}
  ## @param attu.nodeSelector Node labels for Attu pods assignment
  ## ref: https://kubernetes.io/docs/concepts/scheduling-eviction/assign-pod-node/
  ##
  nodeSelector: {}
  ## @param attu.tolerations Tolerations for Attu pods assignment
  ## ref: https://kubernetes.io/docs/concepts/configuration/taint-and-toleration/
  ##
  tolerations: []
  ## @param attu.topologySpreadConstraints Topology Spread Constraints for pod assignment spread across your cluster among failure-domains
  ## Ref: https://kubernetes.io/docs/concepts/workloads/pods/pod-topology-spread-constraints/#spread-constraints-for-pods
  ##
  topologySpreadConstraints: []
  ## @param attu.priorityClassName Attu pods' priorityClassName
  ##
  priorityClassName: ""
  ## @param attu.schedulerName Kubernetes pod scheduler registry
  ## https://kubernetes.io/docs/tasks/administer-cluster/configure-multiple-schedulers/
  ##
  schedulerName: ""
  ## @param attu.updateStrategy.type Attu statefulset strategy type
  ## @param attu.updateStrategy.rollingUpdate Attu statefulset rolling update configuration parameters
  ## ref: https://kubernetes.io/docs/concepts/workloads/controllers/statefulset/#update-strategies
  ##
  updateStrategy:
    type: RollingUpdate
    rollingUpdate: {}
  ## @param attu.extraVolumes Optionally specify extra list of additional volumes for the Attu pod(s)
  ##
  extraVolumes: []
  ## @param attu.extraVolumeMounts Optionally specify extra list of additional volumeMounts for the Attu container(s)
  ##
  extraVolumeMounts: []
  ## @param attu.sidecars Add additional sidecar containers to the Attu pod(s)
  ## e.g:
  ## sidecars:
  ##   - name: your-image-name
  ##     image: your-image
  ##     imagePullPolicy: Always
  ##     ports:
  ##       - name: portname
  ##         containerPort: 1234
  ##
  sidecars: []
  ## @param attu.enableDefaultInitContainers Deploy default init containers
  ##
  enableDefaultInitContainers: true
  ## @param attu.initContainers Add additional init containers to the Attu pod(s)
  ## ref: https://kubernetes.io/docs/concepts/workloads/pods/init-containers/
  ## e.g:
  ## initContainers:
  ##  - name: your-image-name
  ##    image: your-image
  ##    imagePullPolicy: Always
  ##    command: ['sh', '-c', 'echo "hello world"']
  ##
  initContainers: []
  ## Service account for Attu to use
  ## ref: https://kubernetes.io/docs/tasks/configure-pod-container/configure-service-account/
  ##
  serviceAccount:
    ## @param attu.serviceAccount.create Enable creation of ServiceAccount for Attu pods
    ##
    create: true
    ## @param attu.serviceAccount.name The name of the ServiceAccount to use
    ## If not set and create is true, a name is generated using the common.names.fullname template
    ##
    name: ""
    ## @param attu.serviceAccount.automountServiceAccountToken Allows auto mount of ServiceAccountToken on the serviceAccount created
    ## Can be set to false if pods using this serviceAccount do not need to use K8s API
    ##
    automountServiceAccountToken: false
    ## @param attu.serviceAccount.annotations Additional custom annotations for the ServiceAccount
    ##
    annotations: {}
  ## Pod Disruption Budget configuration
  ## ref: https://kubernetes.io/docs/tasks/run-application/configure-pdb
  ## @param attu.pdb.create Enable/disable a Pod Disruption Budget creation
  ## @param attu.pdb.minAvailable [object] Minimum number/percentage of pods that should remain scheduled
  ## @param attu.pdb.maxUnavailable [object] Maximum number/percentage of pods that may be made unavailable. Defaults to `1` if both `attu.pdb.minAvailable` and `attu.pdb.maxUnavailable` are empty.
  ##
  pdb:
    create: true
    minAvailable: ""
    maxUnavailable: ""
  ## @section Attu Autoscaling configuration
  ## ref: https://kubernetes.io/docs/tasks/run-application/horizontal-pod-autoscale/
  ##
  autoscaling:
    vpa:
      ## @param attu.autoscaling.vpa.enabled Enable VPA
      ##
      enabled: false
      ## @param attu.autoscaling.vpa.annotations Annotations for VPA resource
      ##
      annotations: {}
      ## @param attu.autoscaling.vpa.controlledResources VPA List of resources that the vertical pod autoscaler can control. Defaults to cpu and memory
      ##
      controlledResources: []
      ## @param attu.autoscaling.vpa.maxAllowed VPA Max allowed resources for the pod
      ## cpu: 200m
      ## memory: 100Mi
      maxAllowed: {}
      ## @param attu.autoscaling.vpa.minAllowed VPA Min allowed resources for the pod
      ## cpu: 200m
      ## memory: 100Mi
      minAllowed: {}
      updatePolicy:
        ## @param attu.autoscaling.vpa.updatePolicy.updateMode Autoscaling update policy Specifies whether recommended updates are applied when a Pod is started and whether recommended updates are applied during the life of a Pod
        ## Possible values are "Off", "Initial", "Recreate", and "Auto".
        ##
        updateMode: Auto
    hpa:
      ## @param attu.autoscaling.hpa.enabled Enable HPA for Milvus Data Plane
      ##
      enabled: false
      ## @param attu.autoscaling.hpa.annotations Annotations for HPA resource
      ##
      annotations: {}
      ## @param attu.autoscaling.hpa.minReplicas Minimum number of Milvus Data Plane replicas
      ##
      minReplicas: ""
      ## @param attu.autoscaling.hpa.maxReplicas Maximum number of Milvus Data Plane replicas
      ##
      maxReplicas: ""
      ## @param attu.autoscaling.hpa.targetCPU Target CPU utilization percentage
      ##
      targetCPU: ""
      ## @param attu.autoscaling.hpa.targetMemory Target Memory utilization percentage
      ##
      targetMemory: ""
  ## @section Attu Traffic Exposure Parameters
  ##

  ## attu service parameters
  ##
  service:
    ## @param attu.service.type Attu service type
    ##
    type: LoadBalancer
    ## @param attu.service.ports.http Attu HTTP service port
    ##
    ports:
      http: 80
    ## Node ports to expose
    ## NOTE: choose port between <30000-32767>
    ## @param attu.service.nodePorts.http Node port for HTTP
    ##
    nodePorts:
      http: ""
    ## @param attu.service.sessionAffinityConfig Additional settings for the sessionAffinity
    ## sessionAffinityConfig:
    ##   clientIP:
    ##     timeoutSeconds: 300
    ##
    sessionAffinityConfig: {}
    ## @param attu.service.sessionAffinity Control where client requests go, to the same pod or round-robin
    ## Values: ClientIP or None
    ## ref: https://kubernetes.io/docs/concepts/services-networking/service/
    ##
    sessionAffinity: None
    ## @param attu.service.clusterIP Attu service Cluster IP
    ## e.g.:
    ## clusterIP: None
    ##
    clusterIP: ""
    ## @param attu.service.loadBalancerIP Attu service Load Balancer IP
    ## ref: https://kubernetes.io/docs/concepts/services-networking/service/#type-loadbalancer
    ##
    loadBalancerIP: ""
    ## @param attu.service.loadBalancerSourceRanges Attu service Load Balancer sources
    ## ref: https://kubernetes.io/docs/tasks/access-application-cluster/configure-cloud-provider-firewall/#restrict-access-for-loadbalancer-service
    ## e.g:
    ## loadBalancerSourceRanges:
    ##   - 10.10.10.0/24
    ##
    loadBalancerSourceRanges: []
    ## @param attu.service.externalTrafficPolicy Attu service external traffic policy
    ## ref https://kubernetes.io/docs/tasks/access-application-cluster/create-external-load-balancer/#preserving-the-client-source-ip
    ##
    externalTrafficPolicy: Cluster
    ## @param attu.service.annotations Additional custom annotations for Attu service
    ##
    annotations: {}
    ## @param attu.service.extraPorts Extra ports to expose in the Attu service
    ##
    extraPorts: []
  ## ref: http://kubernetes.io/docs/concepts/services-networking/ingress/
  ##
  ingress:
    ## @param attu.ingress.enabled Enable ingress record generation for Milvus
    ##
    enabled: false
    ## @param attu.ingress.pathType Ingress path type
    ##
    pathType: ImplementationSpecific
    ## @param attu.ingress.apiVersion Force Ingress API version (automatically detected if not set)
    ##
    apiVersion: ""
    ## @param attu.ingress.hostname Default host for the ingress record
    ##
    hostname: milvus.local
    ## @param attu.ingress.ingressClassName IngressClass that will be be used to implement the Ingress (Kubernetes 1.18+)
    ## This is supported in Kubernetes 1.18+ and required if you have more than one IngressClass marked as the default for your cluster .
    ## ref: https://kubernetes.io/blog/2020/04/02/improvements-to-the-ingress-api-in-kubernetes-1.18/
    ##
    ingressClassName: ""
    ## @param attu.ingress.path Default path for the ingress record
    ## NOTE: You may need to set this to '/*' in order to use this with ALB ingress controllers
    ##
    path: /
    ## @param attu.ingress.annotations Additional annotations for the Ingress resource. To enable certificate autogeneration, place here your cert-manager annotations.
    ## Use this parameter to set the required annotations for cert-manager, see
    ## ref: https://cert-manager.io/docs/usage/ingress/#supported-annotations
    ## e.g:
    ## annotations:
    ##   kubernetes.io/ingress.class: nginx
    ##   cert-manager.io/cluster-issuer: cluster-issuer-name
    ##
    annotations: {}
    ## @param attu.ingress.tls Enable TLS configuration for the host defined at `attu.ingress.hostname` parameter
    ## TLS certificates will be retrieved from a TLS secret with name: `{{- printf "%s-tls" .Values.ingress.hostname }}`
    ## You can:
    ##   - Use the `attu.ingress.secrets` parameter to create this TLS secret
    ##   - Rely on cert-manager to create it by setting the corresponding annotations
    ##   - Rely on Helm to create self-signed certificates by setting `attu.ingress.selfSigned=true`
    ##
    tls: false
    ## @param attu.ingress.selfSigned Create a TLS secret for this ingress record using self-signed certificates generated by Helm
    ##
    selfSigned: false
    ## @param attu.ingress.extraHosts An array with additional hostname(s) to be covered with the ingress record
    ## e.g:
    ## extraHosts:
    ##   - name: milvus.local
    ##     path: /
    ##
    extraHosts: []
    ## @param attu.ingress.extraPaths An array with additional arbitrary paths that may need to be added to the ingress under the main host
    ## e.g:
    ## extraPaths:
    ## - path: /*
    ##   backend:
    ##     serviceName: ssl-redirect
    ##     servicePort: use-annotation
    ##
    extraPaths: []
    ## @param attu.ingress.extraTls TLS configuration for additional hostname(s) to be covered with this ingress record
    ## ref: https://kubernetes.io/docs/concepts/services-networking/ingress/#tls
    ## e.g:
    ## extraTls:
    ## - hosts:
    ##     - milvus.local
    ##   secretName: milvus.local-tls
    ##
    extraTls: []
    ## @param attu.ingress.secrets Custom TLS certificates as secrets
    ## NOTE: 'key' and 'certificate' are expected in PEM format
    ## NOTE: 'name' should line up with a 'secretName' set further up
    ## If it is not set and you're using cert-manager, this is unneeded, as it will create a secret for you with valid certificates
    ## If it is not set and you're NOT using cert-manager either, self-signed certificates will be created valid for 365 days
    ## It is also possible to create and manage the certificates outside of this helm chart
    ## Please see README.md for more information
    ## e.g:
    ## secrets:
    ##   - name: milvus.local-tls
    ##     key: |-
    ##       -----BEGIN RSA PRIVATE KEY-----
    ##       ...
    ##       -----END RSA PRIVATE KEY-----
    ##     certificate: |-
    ##       -----BEGIN CERTIFICATE-----
    ##       ...
    ##       -----END CERTIFICATE-----
    ##
    secrets: []
    ## @param attu.ingress.extraRules Additional rules to be covered with this ingress record
    ## ref: https://kubernetes.io/docs/concepts/services-networking/ingress/#ingress-rules
    ## e.g:
    ## extraRules:
    ## - host: example.local
    ##     http:
    ##       path: /
    ##       backend:
    ##         service:
    ##           name: example-svc
    ##           port:
    ##             name: http
    ##
    extraRules: []
  ## Network Policy configuration
  ## ref: https://kubernetes.io/docs/concepts/services-networking/network-policies/
  ##
  networkPolicy:
    ## @param attu.networkPolicy.enabled Enable creation of NetworkPolicy resources
    ##
    enabled: true
    ## @param attu.networkPolicy.allowExternal The Policy model to apply
    ## When set to false, only pods with the correct client label will have network access to the ports Milvus is
    ## listening on. When true, Milvus will accept connections from any source (with the correct destination port).
    ##
    allowExternal: true
    ## @param attu.networkPolicy.allowExternalEgress Allow the pod to access any range of port and all destinations.
    ##
    allowExternalEgress: true
    ## @param attu.networkPolicy.extraIngress [array] Add extra ingress rules to the NetworkPolicy
    ## e.g:
    ## extraIngress:
    ##   - ports:
    ##       - port: 1234
    ##     from:
    ##       - podSelector:
    ##           - matchLabels:
    ##               - role: frontend
    ##       - podSelector:
    ##           - matchExpressions:
    ##               - key: role
    ##                 operator: In
    ##                 values:
    ##                   - frontend
    ##
    extraIngress: []
    ## @param attu.networkPolicy.extraEgress [array] Add extra ingress rules to the NetworkPolicy
    ## e.g:
    ## extraEgress:
    ##   - ports:
    ##       - port: 1234
    ##     to:
    ##       - podSelector:
    ##           - matchLabels:
    ##               - role: frontend
    ##       - podSelector:
    ##           - matchExpressions:
    ##               - key: role
    ##                 operator: In
    ##                 values:
    ##                   - frontend
    ##
    extraEgress: []
    ## @param attu.networkPolicy.ingressNSMatchLabels [object] Labels to match to allow traffic from other namespaces
    ## @param attu.networkPolicy.ingressNSPodMatchLabels [object] Pod labels to match to allow traffic from other namespaces
    ##
    ingressNSMatchLabels: {}
    ingressNSPodMatchLabels: {}
## @section Init Container Parameters
##
waitContainer:
  ## @param waitContainer.image.registry [default: REGISTRY_NAME] Init container wait-container image registry
  ## @param waitContainer.image.repository [default: REPOSITORY_NAME/os-shell] Init container wait-container image name
  ## @skip waitContainer.image.tag Init container wait-container image tag
  ## @param waitContainer.image.digest Init container wait-container image digest in the way sha256:aa.... Please note this parameter, if set, will override the tag
  ##
  image:
    registry: docker.io
    repository: bitnami/os-shell
    tag: 12-debian-12-r49
    digest: ""
    ## @param waitContainer.image.pullPolicy Init container wait-container image pull policy
    ##
    pullPolicy: IfNotPresent
    ## @param waitContainer.image.pullSecrets [array] Specify docker-registry secret names as an array
    ## Optionally specify an array of imagePullSecrets.
    ## Secrets must be manually created in the namespace.
    ## ref: https://kubernetes.io/docs/tasks/configure-pod-container/pull-image-private-registry/
    ## e.g:
    ## pullSecrets:
    ##   - myRegistryKeySecretName
    ##
    pullSecrets: []
  ## Configure Container Security Context
  ## ref: https://kubernetes.io/docs/tasks/configure-pod-container/security-context/#set-the-security-context-for-a-container
  ## @param waitContainer.containerSecurityContext.enabled Enabled containers' Security Context
  ## @param waitContainer.containerSecurityContext.seLinuxOptions [object,nullable] Set SELinux options in container
  ## @param waitContainer.containerSecurityContext.runAsUser Set containers' Security Context runAsUser
  ## @param waitContainer.containerSecurityContext.runAsGroup Set containers' Security Context runAsGroup
  ## @param waitContainer.containerSecurityContext.runAsNonRoot Set container's Security Context runAsNonRoot
  ## @param waitContainer.containerSecurityContext.privileged Set container's Security Context privileged
  ## @param waitContainer.containerSecurityContext.readOnlyRootFilesystem Set container's Security Context readOnlyRootFilesystem
  ## @param waitContainer.containerSecurityContext.allowPrivilegeEscalation Set container's Security Context allowPrivilegeEscalation
  ## @param waitContainer.containerSecurityContext.capabilities.drop List of capabilities to be dropped
  ## @param waitContainer.containerSecurityContext.seccompProfile.type Set container's Security Context seccomp profile
  ##
  containerSecurityContext:
    enabled: true
    seLinuxOptions: {}
    runAsUser: 1001
    runAsGroup: 1001
    runAsNonRoot: true
    privileged: false
    readOnlyRootFilesystem: true
    allowPrivilegeEscalation: false
    capabilities:
      drop: ["ALL"]
    seccompProfile:
      type: "RuntimeDefault"
  ## Container resource requests and limits
  ## ref: https://kubernetes.io/docs/concepts/configuration/manage-compute-resources-container/
  ## @param waitContainer.resourcesPreset Set container resources according to one common preset (allowed values: none, nano, small, medium, large, xlarge, 2xlarge). This is ignored if initJob.resources is set (initJob.resources is recommended for production).
  ## More information: https://github.com/bitnami/charts/blob/main/bitnami/common/templates/_resources.tpl#L15
  ##
  resourcesPreset: "micro"
  ## @param waitContainer.resources Set container requests and limits for different resources like CPU or memory (essential for production workloads)
  ## Example:
  ## resources:
  ##   requests:
  ##     cpu: 2
  ##     memory: 512Mi
  ##   limits:
  ##     cpu: 3
  ##     memory: 1024Mi
  ##
  resources: {}
## @section External etcd settings
##
externalEtcd:
  ## @param externalEtcd.servers List of hostnames of the external etcd
  ##
  servers: []
  ## @param externalEtcd.port Port of the external etcd instance
  ##
  port: 2379
  ## @param externalEtcd.user User of the external etcd instance
  ##
  user: root
  ## @param externalEtcd.password Password of the external etcd instance
  ##
  password: ""
  ## @param externalEtcd.existingSecret Name of a secret containing the external etcd password
  ##
  existingSecret: ""
  ## @param externalEtcd.existingSecretPasswordKey Key inside the secret containing the external etcd password
  ##
  existingSecretPasswordKey: "etcd-root-password"
  ## External etcd TLS connection configuration
  ##
  tls:
    ## @param externalEtcd.tls.enabled Enable TLS for etcd client connections.
    ##
    enabled: false
    ## @param externalEtcd.tls.existingSecret Name of the existing secret containing the TLS certificates for external etcd client communications.
    ##
    existingSecret: ""
    ## @param externalEtcd.tls.cert The secret key from the existingSecret if 'cert' key different from the default (tls.crt)
    ##
    cert: tls.crt
    ## @param externalEtcd.tls.key The secret key from the existingSecret if 'key' key different from the default (tls.key)
    ## Milvus cannot decrypt key file with password, so now the key must not be encrypted
    ##
    key: tls.key
    ## @param externalEtcd.tls.caCert The secret key from the existingSecret if 'caCert' key different from the default (ca.crt)
    ##
    caCert: ca.crt
    ## @param externalEtcd.tls.keyPassword Password to access the password-protected PEM key if necessary.
    ## Milvus cannot decrypt key file with password, so now the key must not be encrypted, value here must be empty
    ##
    keyPassword: ""
## @section External S3 parameters
## All of these values are only used when minio.enabled is set to false
## @param externalS3.host External S3 host
## @param externalS3.port External S3 port number
## @param externalS3.accessKeyID External S3 access key ID
## @param externalS3.accessKeySecret External S3 access key secret
## @param externalS3.existingSecret Name of an existing secret resource containing the S3 credentials
## @param externalS3.existingSecretAccessKeyIDKey Name of an existing secret key containing the S3 access key ID
## @param externalS3.existingSecretKeySecretKey Name of an existing secret key containing the S3 access key secret
## @param externalS3.bucket External S3 bucket
## @param externalS3.rootPath External S3 root path
## @param externalS3.iamEndpoint External S3 IAM endpoint
## @param externalS3.cloudProvider External S3 cloud provider
##
externalS3:
  host: ""
  port: 443
  accessKeyID: ""
  accessKeySecret: ""
  existingSecret: ""
  existingSecretAccessKeyIDKey: "root-user"
  existingSecretKeySecretKey: "root-password"
  ## External S3 TLS connection configuration
  ##
  tls:
    ## @param externalS3.tls.enabled Enable TLS for externalS3 client connections.
    ##
    enabled: false
    ## @param externalS3.tls.existingSecret Name of the existing secret containing the TLS certificates for externalS3 client communications.
    ##
    existingSecret: ""
    ## @param externalS3.tls.caCert The secret key from the existingSecret if 'caCert' key different from the default (ca.crt)
    ##
    caCert: ca.crt
  bucket: "milvus"
  rootPath: "file"
  iamEndpoint: ""
  cloudProvider: ""
## @section External Kafka parameters
## All of these values are ignored when kafka.enabled is set to true
##
externalKafka:
  ## @param externalKafka.servers External Kafka brokers
  ## Multiple brokers can be provided in a comma separated list, e.g. host1:port1,host2:port2
  ##
  servers:
    - localhost
  ## @param externalKafka.port External Kafka port
  ##
  port: 9092
  ## @param externalKafka.listener.protocol Kafka listener protocol. Allowed protocols: PLAINTEXT, SASL_PLAINTEXT, SASL_SSL and SSL
  ##
  listener:
    protocol: PLAINTEXT
  ## Authentication parameters
  ## @param externalKafka.sasl.user User for SASL authentication
  ## @param externalKafka.sasl.password Password for SASL authentication
  ## @param externalKafka.sasl.existingSecret Name of the existing secret containing a password for SASL authentication (under the key named "client-passwords")
  ## @param externalKafka.sasl.existingSecretPasswordKey Name of the secret key containing the Kafka client user password
  ## @param externalKafka.sasl.enabledMechanisms Kafka enabled SASL mechanisms
  ##
  sasl:
    user: user
    password: ""
    existingSecret: ""
    existingSecretPasswordKey: "kafka-root-password"
    enabledMechanisms: "PLAIN"
  ## External kafka TLS connection configuration
  ##
  tls:
    ## @param externalKafka.tls.enabled Enable TLS for kafka client connections.
    ##
    enabled: false
    ## @param externalKafka.tls.existingSecret Name of the existing secret containing the TLS certificates for external kafka client communications.
    ##
    existingSecret: ""
    ## @param externalKafka.tls.cert The secret key from the existingSecret if 'cert' key different from the default (tls.crt)
    ##
    cert: tls.crt
    ## @param externalKafka.tls.key The secret key from the existingSecret if 'key' key different from the default (tls.key)
    ##
    key: tls.key
    ## @param externalKafka.tls.caCert The secret key from the existingSecret if 'caCert' key different from the default (ca.crt)
    ##
    caCert: ca.crt
    ## @param externalKafka.tls.keyPassword Password to access the password-protected PEM key if necessary.
    ##
    keyPassword: ""


## @section etcd sub-chart parameters
##
etcd:
  ## @param etcd.enabled Deploy etcd sub-chart
  ##
  enabled: true
  ## @param etcd.replicaCount Number of etcd replicas
  ##
  replicaCount: 3
  ## @param etcd.containerPorts.client Container port for etcd
  ##
  containerPorts:
    client: 2379
  ## @param etcd.auth.rbac.create Switch to enable RBAC authentication
  ## @param etcd.auth.client.secureTransport use TLS for client-to-server communications
  ##
  auth:
    rbac:
      # Milvus does not have support for etcd authentication
      # https://github.com/milvus-io/milvus/blob/master/pkg/util/paramtable/service_param.go#L93
      create: false
    client:
      secureTransport: false
## @section MinIO&reg; chart parameters
## @extra minio For full list of MinIO&reg; values configurations please refere [here](https://github.com/bitnami/charts/tree/main/bitnami/minio)
##
minio:
  ## @param minio.enabled Enable/disable MinIO&reg; chart installation
  ## to be used as an objstore for Mastodon
  ##
  enabled: true
  ## MinIO&reg; authentication parameters
  ##
  auth:
    ## @param minio.auth.rootUser MinIO&reg; root username
    ##
    rootUser: admin
    ## @param minio.auth.rootPassword Password for MinIO&reg; root user
    ##
    rootPassword: ""
    ## @param minio.auth.existingSecret Name of an existing secret containing the MinIO&reg; credentials
    ##
    existingSecret: ""
  ## @param minio.defaultBuckets Comma, semi-colon or space separated list of MinIO&reg; buckets to create
  ##
  defaultBuckets: "milvus"
  ## @param minio.provisioning.enabled Enable/disable MinIO&reg; provisioning job
  ## @param minio.provisioning.extraCommands Extra commands to run on MinIO&reg; provisioning job
  ##
  provisioning:
    enabled: true
    # We need to allow downloads in order for the UI to work
    extraCommands: ["mc anonymous set download provisioning/milvus"]
  ## @param minio.tls.enabled Enable/disable MinIO&reg; TLS support
  ##
  tls:
    enabled: false
  ## @param minio.service.type MinIO&reg; service type
  ## @param minio.service.loadBalancerIP MinIO&reg; service LoadBalancer IP
  ## @param minio.service.ports.api MinIO&reg; service port
  ##
  service:
    type: ClusterIP
    loadBalancerIP: ""
    ports:
      api: 80
  ## @param minio.console.enabled Enable MinIO&reg; Console
  ##
  console:
    enabled: false
## @section kafka sub-chart paramaters
## https://github.com/bitnami/charts/blob/main/bitnami/kafka/values.yaml
##
kafka:
  ## @param kafka.enabled Enable/disable Kafka chart installation
  ##
  enabled: true
  ## @param kafka.controller.replicaCount Number of Kafka controller eligible (controller+broker) nodes
  ##
  controller:
    replicaCount: 1
  ## @param kafka.service.ports.client Kafka svc port for client connections
  ##
  service:
    ports:
      client: 9092
  ## @param kafka.overrideConfiguration [object] Kafka common configuration override
  ##
  overrideConfiguration:
    offsets.topic.replication.factor: 1
  ## @param kafka.listeners.client.protocol Kafka authentication protocol for the client listener
  ##
  listeners:
    client:
      protocol: SASL_PLAINTEXT
  sasl:
    ## @param kafka.sasl.enabledMechanisms Kafka enabled SASL mechanisms
    ##
    enabledMechanisms: "PLAIN"
    ## @param kafka.sasl.client.users Kafka client users
    ##
    client:
      users:
        - user<|MERGE_RESOLUTION|>--- conflicted
+++ resolved
@@ -98,11 +98,7 @@
   image:
     registry: docker.io
     repository: bitnami/milvus
-<<<<<<< HEAD
     tag: 2.5.7-debian-12-r0
-=======
-    tag: 2.5.16-debian-12-r0
->>>>>>> 0d7d5ab4
     digest: ""
     ## Specify a imagePullPolicy
     ## ref: https://kubernetes.io/docs/concepts/containers/images/#pre-pulled-images
@@ -4614,11 +4610,7 @@
   image:
     registry: docker.io
     repository: bitnami/attu
-<<<<<<< HEAD
     tag: 2.5.5-debian-12-r1
-=======
-    tag: 2.5.12-debian-12-r10
->>>>>>> 0d7d5ab4
     digest: ""
     ## Specify a imagePullPolicy
     ## ref: https://kubernetes.io/docs/concepts/containers/images/#pre-pulled-images
