apiVersion: v1
<<<<<<< HEAD
version: 1.1.5
appVersion: 2019.7.24
=======
version: 1.1.6
appVersion: 2019.8.1
>>>>>>> c88f77bc
description: MinIO is an object storage server, compatible with Amazon S3 cloud storage service, mainly used for storing unstructured data (such as photos, videos, log files, etc.)
keywords:
- minio
- storage
- object-storage
- s3
- cluster
name: minio
home: https://min.io
icon: https://bitnami.com/assets/stacks/minio/img/minio-stack-220x234.png
sources:
- https://github.com/bitnami/bitnami-docker-minio
maintainers:
- name: Bitnami
  email: containers@bitnami.com
engine: gotpl<|MERGE_RESOLUTION|>--- conflicted
+++ resolved
@@ -1,11 +1,6 @@
 apiVersion: v1
-<<<<<<< HEAD
-version: 1.1.5
-appVersion: 2019.7.24
-=======
-version: 1.1.6
+version: 1.1.7
 appVersion: 2019.8.1
->>>>>>> c88f77bc
 description: MinIO is an object storage server, compatible with Amazon S3 cloud storage service, mainly used for storing unstructured data (such as photos, videos, log files, etc.)
 keywords:
 - minio
