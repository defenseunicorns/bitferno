apiVersion: v1
<<<<<<< HEAD
version: 1.2.18
=======
version: 2.0.0
>>>>>>> e6011aae
appVersion: 2019.10.2
description: MinIO is an object storage server, compatible with Amazon S3 cloud storage service, mainly used for storing unstructured data (such as photos, videos, log files, etc.)
keywords:
- minio
- storage
- object-storage
- s3
- cluster
name: minio
home: https://min.io
icon: https://bitnami.com/assets/stacks/minio/img/minio-stack-220x234.png
sources:
- https://github.com/bitnami/bitnami-docker-minio
maintainers:
- name: Bitnami
  email: containers@bitnami.com
engine: gotpl<|MERGE_RESOLUTION|>--- conflicted
+++ resolved
@@ -1,9 +1,5 @@
 apiVersion: v1
-<<<<<<< HEAD
-version: 1.2.18
-=======
-version: 2.0.0
->>>>>>> e6011aae
+version: 2.0.1
 appVersion: 2019.10.2
 description: MinIO is an object storage server, compatible with Amazon S3 cloud storage service, mainly used for storing unstructured data (such as photos, videos, log files, etc.)
 keywords:
