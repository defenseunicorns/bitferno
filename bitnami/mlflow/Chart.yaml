# Copyright Broadcom, Inc. All Rights Reserved.
# SPDX-License-Identifier: APACHE-2.0

annotations:
  tanzuCategory: application
  category: MachineLearning
  licenses: Apache-2.0
  images: |
    - name: git
      image: docker.io/bitnami/git:2.49.0-debian-12-r2
    - name: mlflow
      image: docker.io/bitnami/mlflow:2.21.3-debian-12-r0
    - name: os-shell
      image: docker.io/bitnami/os-shell:12-debian-12-r40
apiVersion: v2
appVersion: 2.21.3
dependencies:
- condition: minio.enabled
  name: minio
<<<<<<< HEAD
  repository: oci://ghcr.io/defenseunicorns/bitferno
  version: 14.x.x
=======
  repository: oci://registry-1.docker.io/bitnamicharts
  version: 16.x.x
>>>>>>> c163d18d
- condition: postgresql.enabled
  name: postgresql
  repository: oci://ghcr.io/defenseunicorns/bitferno
  version: 16.x.x
- name: common
  repository: oci://ghcr.io/defenseunicorns/bitferno
  tags:
  - bitnami-common
  version: 2.x.x
description: MLflow is an open-source platform designed to manage the end-to-end machine learning lifecycle. It allows you to track experiments, package code into reproducible runs, and share and deploy models.
home: https://bitnami.com
icon: https://dyltqmyl993wv.cloudfront.net/assets/stacks/mlflow/img/mlflow-stack-220x234.png
keywords:
- mlflow
- models
- python
- machine
- learning
maintainers:
- name: Broadcom, Inc. All Rights Reserved.
  url: https://github.com/bitnami/charts
name: mlflow
sources:
- https://github.com/bitnami/charts/tree/main/bitnami/mlflow
- https://github.com/bitnami/containers/tree/main/bitnami/mlflow
- https://github.com/mlflow/mlflow
version: 3.0.0<|MERGE_RESOLUTION|>--- conflicted
+++ resolved
@@ -17,13 +17,8 @@
 dependencies:
 - condition: minio.enabled
   name: minio
-<<<<<<< HEAD
   repository: oci://ghcr.io/defenseunicorns/bitferno
   version: 14.x.x
-=======
-  repository: oci://registry-1.docker.io/bitnamicharts
-  version: 16.x.x
->>>>>>> c163d18d
 - condition: postgresql.enabled
   name: postgresql
   repository: oci://ghcr.io/defenseunicorns/bitferno
