# Grafana

[Grafana](https://grafana.com/) is an open source, feature rich metrics dashboard and graph editor for Graphite, Elasticsearch, OpenTSDB, Prometheus and InfluxDB.

## TL;DR;

```console
$ helm repo add bitnami https://charts.bitnami.com/bitnami
$ helm install bitnami/grafana
```

## Introduction

This chart bootstraps a [grafana](https://github.com/bitnami/bitnami-docker-grafana) deployment on a [Kubernetes](http://kubernetes.io) cluster using the [Helm](https://helm.sh) package manager.

Bitnami charts can be used with [Kubeapps](https://kubeapps.com/) for deployment and management of Helm Charts in clusters.

## Installing the Chart

To install the chart with the release name `my-release`:

```console
$ helm repo add bitnami https://charts.bitnami.com/bitnami
$ helm install --name my-release bitnami/grafana
```

These commands deploy grafana on the Kubernetes cluster in the default configuration. The [configuration](#configuration) section lists the parameters that can be configured during installation.

> **Tip**: List all releases using `helm list`

## Uninstalling the Chart

To uninstall/delete the `my-release` statefulset:

```console
$ helm delete my-release
```

The command removes all the Kubernetes components associated with the chart and deletes the release. Use the option `--purge` to delete all persistent volumes too.

## Configuration

The following tables lists the configurable parameters of the grafana chart and their default values.

| Parameter                                   | Description                                                                                 | Default                                                 |
| ------------------------------------------- | ------------------------------------------------------------------------------------------- | ------------------------------------------------------- |
| `global.imageRegistry`                      | Global Docker image registry                                                                | `nil`                                                   |
| `global.imagePullSecrets`                   | Global Docker registry secret names as an array                                             | `[]` (does not add image pull secrets to deployed pods) |
| `image.registry`                            | Grafana image registry                                                                      | `docker.io`                                             |
| `image.repository`                          | Grafana image name                                                                          | `bitnami/grafana`                                       |
| `image.tag`                                 | Grafana image tag                                                                           | `{TAG_NAME}`                                            |
| `image.pullPolicy`                          | Grafana image pull policy                                                                   | `IfNotPresent`                                          |
| `image.pullSecrets`                         | Specify docker-registry secret names as an array                                            | `[]` (does not add image pull secrets to deployed pods) |
| `nameOverride`                              | String to partially override grafana.fullname template with a string (will prepend the release name) | `nil`                                          |
| `fullnameOverride`                          | String to fully override grafana.fullname template with a string                            | `nil`                                                   |
| `replicaCount`                               | Number of replicas of the Grafana Pod                                                       | `1`                                                     |
| `updateStrategy`                            | Update strategy for deployment                                                              | `{type: "RollingUpdate"}`                                       |
| `schedulerName`                             | Alternative scheduler                                                                       | `nil`                                                   |
| `admin.user`                                | Grafana admin username                                                                      | `admin`                                                 |
| `admin.password`                            | Grafana admin password                                                                      | Randomly generated                                               |
| `smtp.enabled`                              | Enable SMTP configuration                                                                   | `false`                                                 |
| `smtp.existingSecret`                       | Secret with SMTP credentials                                                                | `nil`                                                   |
| `smtp.existingSecretUserKey`                | Key which value is the SMTP user in the SMTP secret                                         | `user`                                                  |
| `smtp.existingSecretPasswordKey`            | Key which values is the SMTP password in the SMTP secret                                    | `password`                                              |
| `plugins`                                   | Grafana plugins to be installed in deployment time separated by commas                      | `nil`                                                   |
| `ldap.enabled`                              | Enable LDAP for Grafana                                                                     | `false`                                                 |
| `ldap.allowSignUp`                          | Allows LDAP sign up for Grafana                                                             | `false`                                                 |
| `ldap.configMapName`                        | Name of the ConfigMap with the LDAP configuration file for Grafana                          | `nil`                                                   |
| `extraEnvVars`                              | Array containing extra env vars to configure Grafana                                        | `nil`                                                   |
| `extraConfigmaps`                           | Array to mount extra ConfigMaps to configure Grafana                                        | `nil`                                                   |
| `config.useGrafanaIniFile`                  | Allows to load a `grafana.ini` file                                                         | `false`                                                 |
| `config.grafanaIniConfigMap`                | Name of the ConfigMap containing the `grafana.ini` file                                     | `nil`                                                   |
| `config.useCustomIniFile`                   | Allows to load a `custom.ini` file                                                          | `false`                                                 |
| `config.customIniConfigMap`                 | Name of the ConfigMap containing the `custom.ini` file                                      | `nil`                                                   |
| `dashboardsProvider.enabled`                | Enable the use of a Grafana dashboard provider                                              | `false`                                                 |
| `dashboardsProvider.configMapName`          | Name of a ConfigMap containing a custom dashboard provider                                  | `nil`                                                   |
| `dashboardsConfigMaps`                      | Array with the names of a series of ConfigMaps containing dashboards files                  | `nil`                                                   |
| `datasources.secretName`                    | Secret name containing custom datasource files                                              | `nil`                                                   |
| `persistence.enabled`                       | Enable persistence                                                                          | `true`                                                  |
| `presistence.storageClass`                  | Storage class to use with the PVC                                                           | `nil`                                                   |
| `persistence.accessMode`                    | Access mode to the PV                                                                       | `ReadWriteOnce`                                         |
| `persistence.size`                          | Size for the PV                                                                             | `10Gi`                                                  |
| `livenessProbe.enabled`                     | Enable/disable the Liveness probe                                                           | `true`                                                  |
| `livenessProbe.initialDelaySeconds`         | Delay before liveness probe is initiated                                                    | `60`                                                    |
| `livenessProbe.periodSeconds`               | How often to perform the probe                                                              | `10`                                                    |
| `livenessProbe.timeoutSeconds`              | When the probe times out                                                                    | `5`                                                     |
| `livenessProbe.successThreshold`            | Minimum consecutive successes for the probe to be considered successful after having failed.| `1`                                                     |
| `livenessProbe.failureThreshold`            | Minimum consecutive failures for the probe to be considered failed after having succeeded.  | `6`                                                     |
| `readinessProbe.enabled`                    | Enable/disable the Readiness probe                                                          | `true`                                                  |
| `readinessProbe.initialDelaySeconds`        | Delay before readiness probe is initiated                                                   | `5`                                                     |
| `readinessProbe.periodSeconds`              | How often to perform the probe                                                              | `10`                                                    |
| `readinessProbe.timeoutSeconds`             | When the probe times out                                                                    | `5`                                                     |
| `readinessProbe.failureThreshold`           | Minimum consecutive failures for the probe to be considered failed after having succeeded.  | `6`                                                     |
| `readinessProbe.successThreshold`           | Minimum consecutive successes for the probe to be considered successful after having failed.| `1`                                                     |
| `service.type`                              | Kubernetes Service type                                                                     | `ClusterIP`                                             |
| `service.webPort`                           | Grafana client port                                                                         | `80`                                                    |
| `service.clusterPort`                       | Grafana cluster port                                                                        | `7077`                                                  |
| `service.nodePort`                          | Port to bind to for NodePort service type (client port)                                     | `nil`                                                   |
| `service.annotations`                       | Annotations for Grafana service                                                             | `{}`                                                    |
| `service.loadBalancerIP`                    | loadBalancerIP if Grafana service type is `LoadBalancer`                                    | `nil`                                                   |
| `ingress.enabled`                           | Enable the use of the ingress controller to access the web UI                               | `false`                                                 |
| `ingress.annotations`                       | Annotations for the Grafana Ingress                                                         | `{}`                                                    |
| `ingress.hosts`                             | Add hosts to the ingress controller with name and path                                      | `name: grafana.local`, `path: /`                        |
| `ingress.tls`                               | Configure TLS for the Grafana Ingress                                                       | `[]`                                                    |
| `securityContext.enabled`                   | Enable securityContext on for Granafa deployment                                            | `true`                                                  |
| `securityContext.runAsUser`                 | User for the security context                                                               | `1001`                                                  |
| `securityContext.fsGroup`                   | Group to configure permissions for volumes                                                  | `1001`                                                  |
| `securityContext.runAsNonRoot`              | Run containers as non-root users                                                            | `true`                                                  |
| `resources`                                 | Configure resource requests and limits                                                      | `nil`                                                   |
| `nodeSelector`                              | Node labels for pod assignment                                                              | `{}`                                                    |
| `tolerations`                               | Tolerations for pod assignment                                                              | `[]`                                                    |
| `affinity`                                  | Affinity for pod assignment                                                                 | `{}`                                                    |
| `podAnnotations`                            | Pod annotations                                                                             | `{}`                                                    |

Specify each parameter using the `--set key=value[,key=value]` argument to `helm install`. For example,

```console
$ helm install --name my-release \
  --set admin.user=admin-user bitnami/grafana
```

The above command sets the Grafana admin user to `admin-user`.

Alternatively, a YAML file that specifies the values for the parameters can be provided while installing the chart. For example,

```console
$ helm install --name my-release -f values.yaml bitnami/grafana
```

> **Tip**: You can use the default [values.yaml](values.yaml)

### Using custom configuration

Grafana support multiples configuration files. Using kubernetes you can mount a file using a ConfigMap. For example, to mount a custom `grafana.ini` file or `custom.ini` file you can create a ConfigMap like the following:

```
apiVersion: v1
kind: ConfigMap
metadata:
  name: myconfig
data:
  grafana.ini: |-
    # Raw text of the file
```

And now you need to pass the ConfigMap name, to the corresponding parameter:

```
$ helm install bitnami/grafana --set config.useGrafanaIniFile=true,config.grafanaIniConfigMap=myconfig
```

To provide dashboards on deployment time, Grafana needs a dashboards provider and the dashboards themselves.
A default provider is created if enabled, or you can mount your own provider using a ConfigMap, but have in mind that the path to the dashboard folder must be `/opt/bitnami/grafana/dashboards`.
  1. To create a dashboard, it is needed to have a datasource for it. The datasources must be created mounting a secret with all the datasource files in it. In this case, it is not a ConfigMap because the datasource could contain sensitive information.
  2. To load the dashboards themselves you need to create a ConfigMap for each one containing the `json` file that defines the dashboard and set the array with the ConfigMap names into the `dashboardsConfigMaps` parameter.
Note the difference between the datasources and the dashboards creation. For the datasources we can use just one secret with all of the files, while for the dashboards we need one ConfigMap per file.
For example, after the creation of the dashboard and datasource ConfigMap in the same way that the explained for the `grafana.ini` file, execute the following to deploy Grafana with custom dashboards:

```
$ helm install bitnami/grafana --set "dashboardsProvider.enabled=true,datasources.secretName=datasource-secret,dashboardsConfigMaps[0].configMapName=mydashboard,dashboardsConfigMaps[0].fileName=mydashboard.json"
```

### Production configuration

This chart includes a `values-production.yaml` file where you can find some parameters oriented to production configuration in comparison to the regular `values.yaml`.

```console
$ helm install --name my-release -f ./values-production.yaml bitnami/grafana
```

- Enable ingress controller
```diff
- ingress.enabled: false
+ ingress.enabled: true
```

### LDAP configuration
<<<<<<< HEAD
To enable LDAP authentication it is necessary to provide a ConfigMap with the Grafana LDAP configuration file. For instance:

**configmap.yaml**:

=======
To enable LDAP authentication it is needed to provide a ConfigMap with the Grafana LDAP configuration file. For instance:

**configmap.yaml**:
>>>>>>> 4262c476
```
apiVersion: v1
kind: ConfigMap
metadata:
  name: ldap-config
data:
  ldap.toml: |-
      [[servers]]
      # Ldap server host (specify multiple hosts space separated)
      host = "ldap"
      # Default port is 389 or 636 if use_ssl = true
      port = 389
      # Set to true if ldap server supports TLS
      use_ssl = false
      # Set to true if connect ldap server with STARTTLS pattern (create connection in insecure, then upgrade to secure connection with TLS)
      start_tls = false
      # set to true if you want to skip ssl cert validation
      ssl_skip_verify = false
      # set to the path to your root CA certificate or leave unset to use system defaults
      # root_ca_cert = "/path/to/certificate.crt"
      # Authentication against LDAP servers requiring client certificates
      # client_cert = "/path/to/client.crt"
      # client_key = "/path/to/client.key"

      # Search user bind dn
      bind_dn = "cn=admin,dc=example,dc=org"
      # Search user bind password
      # If the password contains # or ; you have to wrap it with triple quotes. Ex """#password;"""
      bind_password = 'admin'

      # User search filter, for example "(cn=%s)" or "(sAMAccountName=%s)" or "(uid=%s)"
      # Allow login from email or username, example "(|(sAMAccountName=%s)(userPrincipalName=%s))"
      search_filter = "(uid=%s)"

      # An array of base dns to search through
      search_base_dns = ["ou=People,dc=support,dc=example,dc=org"]

      # group_search_filter = "(&(objectClass=posixGroup)(memberUid=%s))"
      # group_search_filter_user_attribute = "distinguishedName"
      # group_search_base_dns = ["ou=groups,dc=grafana,dc=org"]

      # Specify names of the ldap attributes your ldap uses
      [servers.attributes]
      name = "givenName"
      surname = "sn"
      username = "cn"
      member_of = "memberOf"
      email =  "email"
```

Create the ConfigMap into the cluster:
<<<<<<< HEAD

=======
>>>>>>> 4262c476
```bash
$ kubectl create -f configmap.yaml
```

And deploy the Grafana Helm Chart using the existing ConfigMap:
<<<<<<< HEAD

=======
>>>>>>> 4262c476
```bash
$ helm install bitnami/grafana --set ldap.enabled=true,ldap.configMapName=ldap-config,ldap.allowSignUp=true
```

### Supporting HA (High Availability)

To support HA Grafana just need an external database where store dashboards, users and other persistent data.
To configure the external database provide a configuration file containing the [database section](https://grafana.com/docs/installation/configuration/#database)

More information about Grafana HA [here](https://grafana.com/docs/tutorials/ha_setup/)

### [Rolling VS Immutable tags](https://docs.bitnami.com/containers/how-to/understand-rolling-tags-containers/)

It is strongly recommended to use immutable tags in a production environment. This ensures your deployment does not change automatically if the same tag is updated with a different image.

Bitnami will release a new chart updating its containers if a new version of the main container, significant changes, or critical vulnerabilities exist.

## Persistence

The [Bitnami Grafana](https://github.com/bitnami/bitnami-docker-grafana) image stores the Grafana data and configurations at the `/opt/bitnami/grafana/data` path of the container.

Persistent Volume Claims are used to keep the data across deployments. This is known to work in GCE, AWS, and minikube.
See the [Configuration](#configuration) section to configure the PVC or to disable persistence.<|MERGE_RESOLUTION|>--- conflicted
+++ resolved
@@ -175,16 +175,11 @@
 ```
 
 ### LDAP configuration
-<<<<<<< HEAD
+
 To enable LDAP authentication it is necessary to provide a ConfigMap with the Grafana LDAP configuration file. For instance:
 
 **configmap.yaml**:
 
-=======
-To enable LDAP authentication it is needed to provide a ConfigMap with the Grafana LDAP configuration file. For instance:
-
-**configmap.yaml**:
->>>>>>> 4262c476
 ```
 apiVersion: v1
 kind: ConfigMap
@@ -236,19 +231,13 @@
 ```
 
 Create the ConfigMap into the cluster:
-<<<<<<< HEAD
-
-=======
->>>>>>> 4262c476
+
 ```bash
 $ kubectl create -f configmap.yaml
 ```
 
 And deploy the Grafana Helm Chart using the existing ConfigMap:
-<<<<<<< HEAD
-
-=======
->>>>>>> 4262c476
+
 ```bash
 $ helm install bitnami/grafana --set ldap.enabled=true,ldap.configMapName=ldap-config,ldap.allowSignUp=true
 ```
