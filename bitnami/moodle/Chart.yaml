--- conflicted
+++ resolved
@@ -17,13 +17,8 @@
 dependencies:
 - condition: mariadb.enabled
   name: mariadb
-<<<<<<< HEAD
   repository: oci://ghcr.io/defenseunicorns/bitferno
   version: 20.x.x
-=======
-  repository: oci://registry-1.docker.io/bitnamicharts
-  version: 22.x.x
->>>>>>> 594eac6f
 - name: common
   repository: oci://ghcr.io/defenseunicorns/bitferno
   tags:
