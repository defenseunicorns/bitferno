--- conflicted
+++ resolved
@@ -21,13 +21,8 @@
   version: 16.x.x
 - condition: mysql.enabled
   name: mysql
-<<<<<<< HEAD
   repository: oci://ghcr.io/defenseunicorns/bitferno
   version: 12.x.x
-=======
-  repository: oci://registry-1.docker.io/bitnamicharts
-  version: 13.x.x
->>>>>>> 389434a8
 - name: common
   repository: oci://ghcr.io/defenseunicorns/bitferno
   tags:
