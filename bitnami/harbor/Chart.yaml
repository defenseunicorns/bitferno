--- conflicted
+++ resolved
@@ -1,10 +1,6 @@
 apiVersion: v1
 name: harbor
-<<<<<<< HEAD
-version: 0.0.8
-=======
-version: 1.0.0
->>>>>>> a121ca5b
+version: 1.1.0
 appVersion: 1.8.1
 description: Harbor is an an open source trusted cloud native registry project that stores, signs, and scans content
 keywords:
