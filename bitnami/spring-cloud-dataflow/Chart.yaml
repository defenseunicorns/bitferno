# Copyright Broadcom, Inc. All Rights Reserved.
# SPDX-License-Identifier: APACHE-2.0

annotations:
  tanzuCategory: clusterUtility
  category: DeveloperTools
  licenses: Apache-2.0
  images: |
    - name: kubectl
      image: docker.io/bitnami/kubectl:1.32.3-debian-12-r1
    - name: mariadb
      image: docker.io/bitnami/mariadb:10.11.11-debian-12-r8
    - name: prometheus-rsocket-proxy
      image: docker.io/bitnami/prometheus-rsocket-proxy:1.5.3-debian-12-r40
    - name: spring-cloud-dataflow
      image: docker.io/bitnami/spring-cloud-dataflow:2.11.5-debian-12-r10
    - name: spring-cloud-dataflow-composed-task-runner
      image: docker.io/bitnami/spring-cloud-dataflow-composed-task-runner:2.11.5-debian-12-r10
    - name: spring-cloud-skipper
      image: docker.io/bitnami/spring-cloud-skipper:2.11.5-debian-12-r11
apiVersion: v2
appVersion: 2.11.5
dependencies:
- condition: rabbitmq.enabled
  name: rabbitmq
<<<<<<< HEAD
  repository: oci://ghcr.io/defenseunicorns/bitferno
  version: 15.x.x
=======
  repository: oci://registry-1.docker.io/bitnamicharts
  version: 16.x.x
>>>>>>> 199b095d
- condition: mariadb.enabled
  name: mariadb
  repository: oci://ghcr.io/defenseunicorns/bitferno
  tags:
  - dataflow-database
  version: 20.x.x
- condition: kafka.enabled
  name: kafka
  repository: oci://ghcr.io/defenseunicorns/bitferno
  version: 31.x.x
- name: common
  repository: oci://ghcr.io/defenseunicorns/bitferno
  tags:
  - bitnami-common
  version: 2.x.x
description: Spring Cloud Data Flow is a microservices-based toolkit for building streaming and batch data processing pipelines in Cloud Foundry and Kubernetes.
home: https://bitnami.com
icon: https://dyltqmyl993wv.cloudfront.net/assets/stacks/spring-cloud-dataflow/img/spring-cloud-dataflow-stack-220x234.png
keywords:
- spring-cloud
- dataflow
- skipper
- spring
maintainers:
- name: Broadcom, Inc. All Rights Reserved.
  url: https://github.com/bitnami/charts
name: spring-cloud-dataflow
sources:
- https://github.com/bitnami/charts/tree/main/bitnami/spring-cloud-dataflow
version: 36.0.0<|MERGE_RESOLUTION|>--- conflicted
+++ resolved
@@ -23,13 +23,8 @@
 dependencies:
 - condition: rabbitmq.enabled
   name: rabbitmq
-<<<<<<< HEAD
   repository: oci://ghcr.io/defenseunicorns/bitferno
   version: 15.x.x
-=======
-  repository: oci://registry-1.docker.io/bitnamicharts
-  version: 16.x.x
->>>>>>> 199b095d
 - condition: mariadb.enabled
   name: mariadb
   repository: oci://ghcr.io/defenseunicorns/bitferno
