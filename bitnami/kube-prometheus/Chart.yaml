# Copyright Broadcom, Inc. All Rights Reserved.
# SPDX-License-Identifier: APACHE-2.0

annotations:
  category: Analytics
  images: |
    - name: alertmanager
      image: docker.io/bitnami/alertmanager:0.28.1-debian-12-r14
    - name: blackbox-exporter
      image: docker.io/bitnami/blackbox-exporter:0.27.0-debian-12-r3
    - name: prometheus
      image: docker.io/bitnami/prometheus:3.5.0-debian-12-r1
    - name: prometheus-operator
      image: docker.io/bitnami/prometheus-operator:0.84.1-debian-12-r0
    - name: thanos
      image: docker.io/bitnami/thanos:0.39.2-debian-12-r0
  licenses: Apache-2.0
  tanzuCategory: clusterUtility
apiVersion: v2
appVersion: 0.84.1
dependencies:
- condition: exporters.enabled,exporters.node-exporter.enabled
  name: node-exporter
<<<<<<< HEAD
  repository: oci://ghcr.io/defenseunicorns/bitferno
  version: 4.x.x
- condition: exporters.enabled,exporters.kube-state-metrics.enabled
  name: kube-state-metrics
  repository: oci://ghcr.io/defenseunicorns/bitferno
  version: 4.x.x
- name: common
  repository: oci://ghcr.io/defenseunicorns/bitferno
=======
  repository: oci://registry-1.docker.io/bitnamicharts
  version: 4.x.x
- condition: exporters.enabled,exporters.kube-state-metrics.enabled
  name: kube-state-metrics
  repository: oci://registry-1.docker.io/bitnamicharts
  version: 5.x.x
- name: common
  repository: oci://registry-1.docker.io/bitnamicharts
>>>>>>> d4a99d5a
  tags:
  - bitnami-common
  version: 2.x.x
- name: kube-prometheus-crds
  repository: file://./charts/kube-prometheus-crds
  version: 0.x.x
description: Prometheus Operator provides easy monitoring definitions for Kubernetes
  services and deployment and management of Prometheus instances.
home: https://bitnami.com
icon: https://dyltqmyl993wv.cloudfront.net/assets/stacks/prometheus-operator/img/prometheus-operator-stack-220x234.png
keywords:
- prometheus
- alertmanager
- operator
- monitoring
kubeVersion: '>= 1.16.0-0'
maintainers:
- name: Broadcom, Inc. All Rights Reserved.
  url: https://github.com/bitnami/charts
name: kube-prometheus
sources:
- https://github.com/bitnami/charts/tree/main/bitnami/kube-prometheus
version: 11.3.3<|MERGE_RESOLUTION|>--- conflicted
+++ resolved
@@ -21,7 +21,6 @@
 dependencies:
 - condition: exporters.enabled,exporters.node-exporter.enabled
   name: node-exporter
-<<<<<<< HEAD
   repository: oci://ghcr.io/defenseunicorns/bitferno
   version: 4.x.x
 - condition: exporters.enabled,exporters.kube-state-metrics.enabled
@@ -30,16 +29,6 @@
   version: 4.x.x
 - name: common
   repository: oci://ghcr.io/defenseunicorns/bitferno
-=======
-  repository: oci://registry-1.docker.io/bitnamicharts
-  version: 4.x.x
-- condition: exporters.enabled,exporters.kube-state-metrics.enabled
-  name: kube-state-metrics
-  repository: oci://registry-1.docker.io/bitnamicharts
-  version: 5.x.x
-- name: common
-  repository: oci://registry-1.docker.io/bitnamicharts
->>>>>>> d4a99d5a
   tags:
   - bitnami-common
   version: 2.x.x
