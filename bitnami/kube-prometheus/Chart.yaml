--- conflicted
+++ resolved
@@ -19,7 +19,6 @@
 apiVersion: v2
 appVersion: 0.84.0
 dependencies:
-<<<<<<< HEAD
 - condition: exporters.enabled,exporters.node-exporter.enabled
   name: node-exporter
   repository: oci://ghcr.io/defenseunicorns/bitferno
@@ -38,25 +37,6 @@
   version: 0.x.x
 description: Prometheus Operator provides easy monitoring definitions for Kubernetes
   services and deployment and management of Prometheus instances.
-=======
-  - condition: exporters.enabled,exporters.node-exporter.enabled
-    name: node-exporter
-    repository: oci://registry-1.docker.io/bitnamicharts
-    version: 4.x.x
-  - condition: exporters.enabled,exporters.kube-state-metrics.enabled
-    name: kube-state-metrics
-    repository: oci://registry-1.docker.io/bitnamicharts
-    version: 5.x.x
-  - name: common
-    repository: oci://registry-1.docker.io/bitnamicharts
-    tags:
-      - bitnami-common
-    version: 2.x.x
-  - name: kube-prometheus-crds
-    repository: file://./charts/kube-prometheus-crds
-    version: 0.x.x
-description: Prometheus Operator provides easy monitoring definitions for Kubernetes services and deployment and management of Prometheus instances.
->>>>>>> 0d7d5ab4
 home: https://bitnami.com
 icon: https://dyltqmyl993wv.cloudfront.net/assets/stacks/prometheus-operator/img/prometheus-operator-stack-220x234.png
 keywords:
