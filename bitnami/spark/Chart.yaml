--- conflicted
+++ resolved
@@ -1,9 +1,5 @@
 apiVersion: v1
-<<<<<<< HEAD
-version: 1.2.2
-=======
-version: 1.2.3
->>>>>>> 27fb73c2
+version: 1.2.4
 appVersion: 2.4.4
 description: Spark is a fast and general-purpose cluster computing system.
 name: spark
