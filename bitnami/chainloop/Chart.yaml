# Copyright Broadcom, Inc. All Rights Reserved.
# SPDX-License-Identifier: APACHE-2.0

annotations:
  category: DeveloperTools
  images: |
    - name: chainloop-artifact-cas
<<<<<<< HEAD
      image: docker.io/bitnami/chainloop-artifact-cas:0.187.0-debian-12-r0
    - name: chainloop-control-plane
      image: docker.io/bitnami/chainloop-control-plane:0.187.0-debian-12-r0
    - name: chainloop-control-plane-migrations
      image: docker.io/bitnami/chainloop-control-plane-migrations:0.187.0-debian-12-r0
=======
      image: docker.io/bitnami/chainloop-artifact-cas:1.4.0-debian-12-r0
    - name: chainloop-control-plane
      image: docker.io/bitnami/chainloop-control-plane:1.4.0-debian-12-r0
    - name: chainloop-control-plane-migrations
      image: docker.io/bitnami/chainloop-control-plane-migrations:1.4.0-debian-12-r0
>>>>>>> f947d59c
    - name: dex
      image: docker.io/bitnami/dex:2.43.0-debian-12-r0
  license: Apache-2.0
  tanzuCategory: application
apiVersion: v2
<<<<<<< HEAD
appVersion: 0.187.0
=======
appVersion: 1.4.0
>>>>>>> f947d59c
dependencies:
- name: common
  repository: oci://ghcr.io/defenseunicorns/bitferno
  tags:
  - bitnami-common
  version: 2.x.x
- condition: postgresql.enabled
  name: postgresql
  repository: oci://ghcr.io/defenseunicorns/bitferno
  version: 16.x.x
- condition: development
  name: vault
  repository: oci://ghcr.io/defenseunicorns/bitferno
  version: 1.4.x
description: Chainloop is an open-source Software Supply Chain control plane, a single source of truth for metadata and artifacts, plus a declarative attestation process.
home: https://bitnami.com
icon: https://dyltqmyl993wv.cloudfront.net/assets/stacks/chainloop/img/chainloop-stack-220x234.png
keywords:
- chainloop
- evidence-store
- supply-chain-security
- devops
- devsecops
- security
- compliance
- cyclonedx
- spdx
- sbom
- attestation
- oss-compliance
- in-toto
- slsa
- sbom-distribution
- open-source-licensing
- slsa-provenance
- metadata-platform
- sbom-discovery
- regulated-industry
maintainers:
- name: Broadcom, Inc. All Rights Reserved.
  url: https://github.com/bitnami/charts
name: chainloop
sources:
- https://github.com/bitnami/charts/tree/main/bitnami/chainloop
- https://github.com/bitnami/containers/tree/main/bitnami/chainloop-control-plane
- https://github.com/bitnami/containers/tree/main/bitnami/chainloop-control-plane-migrations
- https://github.com/bitnami/containers/tree/main/bitnami/chainloop-artifact-cas
- https://github.com/chainloop-dev/chainloop
<<<<<<< HEAD
version: 2.2.20
=======
version: 4.0.5
>>>>>>> f947d59c
<|MERGE_RESOLUTION|>--- conflicted
+++ resolved
@@ -5,29 +5,17 @@
   category: DeveloperTools
   images: |
     - name: chainloop-artifact-cas
-<<<<<<< HEAD
       image: docker.io/bitnami/chainloop-artifact-cas:0.187.0-debian-12-r0
     - name: chainloop-control-plane
       image: docker.io/bitnami/chainloop-control-plane:0.187.0-debian-12-r0
     - name: chainloop-control-plane-migrations
       image: docker.io/bitnami/chainloop-control-plane-migrations:0.187.0-debian-12-r0
-=======
-      image: docker.io/bitnami/chainloop-artifact-cas:1.4.0-debian-12-r0
-    - name: chainloop-control-plane
-      image: docker.io/bitnami/chainloop-control-plane:1.4.0-debian-12-r0
-    - name: chainloop-control-plane-migrations
-      image: docker.io/bitnami/chainloop-control-plane-migrations:1.4.0-debian-12-r0
->>>>>>> f947d59c
     - name: dex
       image: docker.io/bitnami/dex:2.43.0-debian-12-r0
   license: Apache-2.0
   tanzuCategory: application
 apiVersion: v2
-<<<<<<< HEAD
 appVersion: 0.187.0
-=======
-appVersion: 1.4.0
->>>>>>> f947d59c
 dependencies:
 - name: common
   repository: oci://ghcr.io/defenseunicorns/bitferno
@@ -76,8 +64,4 @@
 - https://github.com/bitnami/containers/tree/main/bitnami/chainloop-control-plane-migrations
 - https://github.com/bitnami/containers/tree/main/bitnami/chainloop-artifact-cas
 - https://github.com/chainloop-dev/chainloop
-<<<<<<< HEAD
-version: 2.2.20
-=======
-version: 4.0.5
->>>>>>> f947d59c
+version: 2.2.20