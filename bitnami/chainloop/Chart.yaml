# Copyright Broadcom, Inc. All Rights Reserved.
# SPDX-License-Identifier: APACHE-2.0

annotations:
  category: DeveloperTools
  images: |
    - name: chainloop-artifact-cas
<<<<<<< HEAD
      image: docker.io/bitnami/chainloop-artifact-cas:0.187.0-debian-12-r0
    - name: chainloop-control-plane
      image: docker.io/bitnami/chainloop-control-plane:0.187.0-debian-12-r0
=======
      image: docker.io/bitnami/chainloop-artifact-cas:1.41.0-debian-12-r1
    - name: chainloop-control-plane
      image: docker.io/bitnami/chainloop-control-plane:1.41.0-debian-12-r1
>>>>>>> 5b05b743
    - name: chainloop-control-plane-migrations
      image: docker.io/bitnami/chainloop-control-plane-migrations:0.187.0-debian-12-r0
    - name: dex
      image: docker.io/bitnami/dex:2.43.1-debian-12-r8
  license: Apache-2.0
  tanzuCategory: application
apiVersion: v2
appVersion: 0.187.0
dependencies:
- name: common
  repository: oci://ghcr.io/defenseunicorns/bitferno
  tags:
  - bitnami-common
  version: 2.x.x
- condition: postgresql.enabled
  name: postgresql
  repository: oci://ghcr.io/defenseunicorns/bitferno
  version: 16.x.x
- condition: development
  name: vault
  repository: oci://ghcr.io/defenseunicorns/bitferno
  version: 1.4.x
description: Chainloop is an open-source Software Supply Chain control plane, a single source of truth for metadata and artifacts, plus a declarative attestation process.
home: https://bitnami.com
icon: https://dyltqmyl993wv.cloudfront.net/assets/stacks/chainloop/img/chainloop-stack-220x234.png
keywords:
- chainloop
- evidence-store
- supply-chain-security
- devops
- devsecops
- security
- compliance
- cyclonedx
- spdx
- sbom
- attestation
- oss-compliance
- in-toto
- slsa
- sbom-distribution
- open-source-licensing
- slsa-provenance
- metadata-platform
- sbom-discovery
- regulated-industry
maintainers:
- name: Broadcom, Inc. All Rights Reserved.
  url: https://github.com/bitnami/charts
name: chainloop
sources:
- https://github.com/bitnami/charts/tree/main/bitnami/chainloop
- https://github.com/bitnami/containers/tree/main/bitnami/chainloop-control-plane
- https://github.com/bitnami/containers/tree/main/bitnami/chainloop-control-plane-migrations
- https://github.com/bitnami/containers/tree/main/bitnami/chainloop-artifact-cas
- https://github.com/chainloop-dev/chainloop
<<<<<<< HEAD
version: 2.2.20
=======
version: 4.0.71
>>>>>>> 5b05b743
<|MERGE_RESOLUTION|>--- conflicted
+++ resolved
@@ -5,15 +5,9 @@
   category: DeveloperTools
   images: |
     - name: chainloop-artifact-cas
-<<<<<<< HEAD
       image: docker.io/bitnami/chainloop-artifact-cas:0.187.0-debian-12-r0
     - name: chainloop-control-plane
       image: docker.io/bitnami/chainloop-control-plane:0.187.0-debian-12-r0
-=======
-      image: docker.io/bitnami/chainloop-artifact-cas:1.41.0-debian-12-r1
-    - name: chainloop-control-plane
-      image: docker.io/bitnami/chainloop-control-plane:1.41.0-debian-12-r1
->>>>>>> 5b05b743
     - name: chainloop-control-plane-migrations
       image: docker.io/bitnami/chainloop-control-plane-migrations:0.187.0-debian-12-r0
     - name: dex
@@ -70,8 +64,4 @@
 - https://github.com/bitnami/containers/tree/main/bitnami/chainloop-control-plane-migrations
 - https://github.com/bitnami/containers/tree/main/bitnami/chainloop-artifact-cas
 - https://github.com/chainloop-dev/chainloop
-<<<<<<< HEAD
-version: 2.2.20
-=======
-version: 4.0.71
->>>>>>> 5b05b743
+version: 2.2.20