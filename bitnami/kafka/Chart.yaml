apiVersion: v1
name: kafka
<<<<<<< HEAD
version: 2.2.0
=======
version: 3.0.0
>>>>>>> e9e713f7
appVersion: 2.2.0
description: Apache Kafka is a distributed streaming platform.
keywords:
- kafka
- zookeeper
- streaming
- producer
- consumer
home: https://kafka.apache.org/
sources:
- https://github.com/bitnami/bitnami-docker-kafka
maintainers:
- name: Bitnami
  email: containers@bitnami.com
engine: gotpl
icon: https://bitnami.com/assets/stacks/kafka/img/kafka-stack-110x117.png<|MERGE_RESOLUTION|>--- conflicted
+++ resolved
@@ -1,10 +1,6 @@
 apiVersion: v1
 name: kafka
-<<<<<<< HEAD
-version: 2.2.0
-=======
-version: 3.0.0
->>>>>>> e9e713f7
+version: 3.0.1
 appVersion: 2.2.0
 description: Apache Kafka is a distributed streaming platform.
 keywords:
