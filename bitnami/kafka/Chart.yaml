apiVersion: v1
name: kafka
<<<<<<< HEAD
version: 1.10.2
=======
version: 2.0.1
>>>>>>> dd102dad
appVersion: 2.2.0
description: Apache Kafka is a distributed streaming platform.
keywords:
- kafka
- zookeeper
- streaming
- producer
- consumer
home: https://kafka.apache.org/
sources:
- https://github.com/bitnami/bitnami-docker-kafka
maintainers:
- name: Bitnami
  email: containers@bitnami.com
engine: gotpl
icon: https://bitnami.com/assets/stacks/kafka/img/kafka-stack-110x117.png<|MERGE_RESOLUTION|>--- conflicted
+++ resolved
@@ -1,10 +1,6 @@
 apiVersion: v1
 name: kafka
-<<<<<<< HEAD
-version: 1.10.2
-=======
-version: 2.0.1
->>>>>>> dd102dad
+version: 2.0.2
 appVersion: 2.2.0
 description: Apache Kafka is a distributed streaming platform.
 keywords:
