--- conflicted
+++ resolved
@@ -1,10 +1,6 @@
 apiVersion: v1
 name: kafka
-<<<<<<< HEAD
 version: 1.5.0
-=======
-version: 1.4.1
->>>>>>> 91fc90e3
 appVersion: 2.1.1
 description: Apache Kafka is a distributed streaming platform.
 keywords:
