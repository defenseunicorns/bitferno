name: kafka
<<<<<<< HEAD
version: 1.3.1
appVersion: 2.1.0
=======
version: 1.3.2
appVersion: 2.1.1
>>>>>>> b7d47082
description: Apache Kafka is a distributed streaming platform.
keywords:
- kafka
- zookeeper
- streaming
- producer
- consumer
home: https://kafka.apache.org/
sources:
- https://github.com/bitnami/bitnami-docker-kafka
maintainers:
- name: Bitnami
  email: containers@bitnami.com
engine: gotpl
icon: https://bitnami.com/assets/stacks/kafka/img/kafka-stack-110x117.png<|MERGE_RESOLUTION|>--- conflicted
+++ resolved
@@ -1,11 +1,6 @@
 name: kafka
-<<<<<<< HEAD
-version: 1.3.1
-appVersion: 2.1.0
-=======
-version: 1.3.2
+version: 1.3.3
 appVersion: 2.1.1
->>>>>>> b7d47082
 description: Apache Kafka is a distributed streaming platform.
 keywords:
 - kafka
