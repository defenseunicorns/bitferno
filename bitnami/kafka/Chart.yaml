apiVersion: v1
name: kafka
<<<<<<< HEAD
version: 2.2.4
=======
version: 2.2.3
>>>>>>> b1f0a6e3
appVersion: 2.2.0
description: Apache Kafka is a distributed streaming platform.
keywords:
- kafka
- zookeeper
- streaming
- producer
- consumer
home: https://kafka.apache.org/
sources:
- https://github.com/bitnami/bitnami-docker-kafka
maintainers:
- name: Bitnami
  email: containers@bitnami.com
engine: gotpl
icon: https://bitnami.com/assets/stacks/kafka/img/kafka-stack-110x117.png<|MERGE_RESOLUTION|>--- conflicted
+++ resolved
@@ -1,10 +1,6 @@
 apiVersion: v1
 name: kafka
-<<<<<<< HEAD
-version: 2.2.4
-=======
-version: 2.2.3
->>>>>>> b1f0a6e3
+version: 2.2.5
 appVersion: 2.2.0
 description: Apache Kafka is a distributed streaming platform.
 keywords:
