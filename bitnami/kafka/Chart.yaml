--- conflicted
+++ resolved
@@ -1,14 +1,6 @@
 apiVersion: v1
 name: kafka
-<<<<<<< HEAD
-<<<<<<< HEAD
-version: 1.9.1
-=======
 version: 1.10.1
->>>>>>> Update chart version
-=======
-version: 1.10.0
->>>>>>> 61afd16e
 appVersion: 2.2.0
 description: Apache Kafka is a distributed streaming platform.
 keywords:
