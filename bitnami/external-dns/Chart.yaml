--- conflicted
+++ resolved
@@ -1,10 +1,6 @@
 name: external-dns
 version: 1.0.3
-<<<<<<< HEAD
-appVersion: 0.5.4
-=======
 appVersion: 0.5.7
->>>>>>> fd043411
 description: ExternalDNS is a Kubernetes addon that configures public DNS servers with information about exposed Kubernetes services to make them discoverable.
 keywords:
 - external-dns
