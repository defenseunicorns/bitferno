--- conflicted
+++ resolved
@@ -1,11 +1,6 @@
 name: external-dns
-<<<<<<< HEAD
-version: 1.1.0
-appVersion: 0.5.7
-=======
-version: 1.1.2
+version: 1.2.0
 appVersion: 0.5.8
->>>>>>> a0af5a93
 description: ExternalDNS is a Kubernetes addon that configures public DNS servers with information about exposed Kubernetes services to make them discoverable.
 keywords:
 - external-dns
