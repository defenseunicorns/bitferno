--- conflicted
+++ resolved
@@ -17,15 +17,9 @@
 apiVersion: v2
 appVersion: 3.12.0
 dependencies:
-<<<<<<< HEAD
 - name: etcd
   repository: oci://ghcr.io/defenseunicorns/bitferno
   condition: etcd.enabled
-=======
-- condition: etcd.enabled
-  name: etcd
-  repository: oci://registry-1.docker.io/bitnamicharts
->>>>>>> 389434a8
   version: 11.x.x
 - name: common
   repository: oci://ghcr.io/defenseunicorns/bitferno
