--- conflicted
+++ resolved
@@ -17,17 +17,10 @@
 apiVersion: v2
 appVersion: 3.12.0
 dependencies:
-<<<<<<< HEAD
 - name: etcd
   repository: oci://ghcr.io/defenseunicorns/bitferno
   condition: etcd.enabled
   version: 11.x.x
-=======
-- condition: etcd.enabled
-  name: etcd
-  repository: oci://registry-1.docker.io/bitnamicharts
-  version: 12.x.x
->>>>>>> 3525eb1e
 - name: common
   repository: oci://ghcr.io/defenseunicorns/bitferno
   tags:
