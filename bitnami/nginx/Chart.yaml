--- conflicted
+++ resolved
@@ -1,11 +1,7 @@
 apiVersion: v1
 name: nginx
-version: 4.3.2
-<<<<<<< HEAD
-appVersion: 1.16.0
-=======
+version: 4.3.3
 appVersion: 1.16.1
->>>>>>> 3bf26046
 description: Chart for the nginx server
 keywords:
 - nginx
