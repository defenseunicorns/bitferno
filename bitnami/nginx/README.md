# NGINX

[NGINX](https://nginx.org) (pronounced "engine-x") is an open source reverse proxy server for HTTP, HTTPS, SMTP, POP3, and IMAP protocols, as well as a load balancer, HTTP cache, and a web server (origin server).

## TL;DR;

```bash
$ helm install bitnami/nginx
```

## Introduction

Bitnami charts for Helm are carefully engineered, actively maintained and are the quickest and easiest way to deploy containers on a Kubernetes cluster that are ready to handle production workloads.

This chart bootstraps a [NGINX Open Source](https://github.com/bitnami/bitnami-docker-nginx) deployment on a [Kubernetes](http://kubernetes.io) cluster using the [Helm](https://helm.sh) package manager.

Bitnami charts can be used with [Kubeapps](https://kubeapps.com/) for deployment and management of Helm Charts in clusters.

## Installing the Chart

To install the chart with the release name `my-release`:

```bash
$ helm install --name my-release bitnami/nginx
```

The command deploys NGINX Open Source on the Kubernetes cluster in the default configuration.

> **Tip**: List all releases using `helm list`

## Uninstalling the Chart

To uninstall/delete the `my-release` deployment:

```bash
$ helm delete my-release
```

The command removes all the Kubernetes components associated with the chart and deletes the release.

## Configuration

The following tables lists the configurable parameters of the NGINX Open Source chart and their default values.

|          Parameter        |             Description        |                        Default                            |
| ------------------------- | ------------------------------ | --------------------------------------------------------- |
| `global.imageRegistry`    | Global Docker image registry   | `nil`                                                     |
| `image.registry`          | NGINX image registry           | `docker.io`                                               |
| `image.repository`        | NGINX Image name               | `bitnami/nginx`                                           |
| `image.tag`               | NGINX Image tag                | `{VERSION}`                                               |
| `image.pullPolicy`        | NGINX image pull policy        | `Always` if `imageTag` is `latest`, else `IfNotPresent`   |
| `image.pullSecrets`       | Specify image pull secrets     | `nil` (does not add image pull secrets to deployed pods)  |
| `vhost`                   | Custom NGINX virtual host      | `nil`                                                     |
<<<<<<< HEAD
| `podAnnotations`                | Pod annotations                                   | `{}`                                                       |
| `metrics.enabled`                          | Start a side-car prometheus exporter                                                                           | `false`                                              |
| `metrics.image.registry`                   | Promethus exporter image registry                                                                                  | `docker.io`                                          |
| `metrics.image.repository`                 | Promethus exporter image name                                                                                      | `lusotycoon/apache-exporter`                           |
| `metrics.image.tag`                        | Promethus exporter image tag                                                                                       | `v0.5.0`                                            |
| `metrics.image.pullPolicy`                 | Image pull policy                                                                                              | `IfNotPresent`                                       |
| `metrics.image.pullSecrets`                | Specify docker-registry secret names as an array                                                               | `nil`                                                |
| `metrics.podAnnotations`                   | Additional annotations for Metrics exporter pod                                                                | `{prometheus.io/scrape: "true", prometheus.io/port: "9113"}`                                                   |
| `metrics.resources`                        | Exporter resource requests/limit                                                                               | {}                        |
=======
| `service.type`                    | Kubernetes Service type                    | `LoadBalancer`                                          |
| `service.port`                    | Service HTTP port                  | `80`                                          |
| `service.nodePorts.http`                 | Kubernetes http node port                  | `""`                                                    |
| `service.externalTrafficPolicy`   | Enable client source IP preservation       | `Cluster`                                               |
| `service.loadBalancerIP`   | LoadBalancer service IP address       | `""`                                               |
>>>>>>> 38482b01

Specify each parameter using the `--set key=value[,key=value]` argument to `helm install`. For example,

```bash
$ helm install --name my-release \
  --set imagePullPolicy=Always \
    bitnami/nginx
```

The above command sets the `imagePullPolicy` to `Always`.

Alternatively, a YAML file that specifies the values for the parameters can be provided while installing the chart. For example,

```bash
$ helm install --name my-release -f values.yaml bitnami/nginx
```

> **Tip**: You can use the default [values.yaml](values.yaml)

### Providing a custom virtual host

You can use the `vhost` value to provide a custom virtual host for NGINX to use.
To do this, create a values files with your virtual host:

_custom-vhost.yaml_
```yaml
vhost: |-
  server {
    listen 0.0.0.0:8080;
    location / {
      return 200 "hello!";
    }
  }
```

Install the chart with this value:

```console
$ helm install --name my-release -f custom-vhost.yaml bitnami/nginx
```

## Upgrading

### To 1.0.0

Backwards compatibility is not guaranteed unless you modify the labels used on the chart's deployments.
Use the workaround below to upgrade from versions previous to 1.0.0. The following example assumes that the release name is nginx:

```console
$ kubectl patch deployment nginx --type=json -p='[{"op": "remove", "path": "/spec/selector/matchLabels/chart"}]'
```<|MERGE_RESOLUTION|>--- conflicted
+++ resolved
@@ -51,7 +51,6 @@
 | `image.pullPolicy`        | NGINX image pull policy        | `Always` if `imageTag` is `latest`, else `IfNotPresent`   |
 | `image.pullSecrets`       | Specify image pull secrets     | `nil` (does not add image pull secrets to deployed pods)  |
 | `vhost`                   | Custom NGINX virtual host      | `nil`                                                     |
-<<<<<<< HEAD
 | `podAnnotations`                | Pod annotations                                   | `{}`                                                       |
 | `metrics.enabled`                          | Start a side-car prometheus exporter                                                                           | `false`                                              |
 | `metrics.image.registry`                   | Promethus exporter image registry                                                                                  | `docker.io`                                          |
@@ -61,13 +60,11 @@
 | `metrics.image.pullSecrets`                | Specify docker-registry secret names as an array                                                               | `nil`                                                |
 | `metrics.podAnnotations`                   | Additional annotations for Metrics exporter pod                                                                | `{prometheus.io/scrape: "true", prometheus.io/port: "9113"}`                                                   |
 | `metrics.resources`                        | Exporter resource requests/limit                                                                               | {}                        |
-=======
 | `service.type`                    | Kubernetes Service type                    | `LoadBalancer`                                          |
 | `service.port`                    | Service HTTP port                  | `80`                                          |
 | `service.nodePorts.http`                 | Kubernetes http node port                  | `""`                                                    |
 | `service.externalTrafficPolicy`   | Enable client source IP preservation       | `Cluster`                                               |
 | `service.loadBalancerIP`   | LoadBalancer service IP address       | `""`                                               |
->>>>>>> 38482b01
 
 Specify each parameter using the `--set key=value[,key=value]` argument to `helm install`. For example,
 
