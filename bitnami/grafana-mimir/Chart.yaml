# Copyright Broadcom, Inc. All Rights Reserved.
# SPDX-License-Identifier: APACHE-2.0

annotations:
  category: Infrastructure
  images: |
    - name: grafana-mimir
<<<<<<< HEAD
      image: docker.io/bitnami/grafana-mimir:2.15.1-debian-12-r0
=======
      image: docker.io/bitnami/grafana-mimir:2.16.0-debian-12-r6
>>>>>>> b29bdd19
    - name: memcached
      image: docker.io/bitnami/memcached:1.6.37-debian-12-r0
    - name: nginx
      image: docker.io/bitnami/nginx:1.27.4-debian-12-r6
    - name: os-shell
<<<<<<< HEAD
      image: docker.io/bitnami/os-shell:12-debian-12-r39
=======
      image: docker.io/bitnami/os-shell:12-debian-12-r43
  licenses: Apache-2.0
  tanzuCategory: application
>>>>>>> b29bdd19
apiVersion: v2
appVersion: 2.15.1
dependencies:
- condition: minio.enabled
  name: minio
  repository: oci://ghcr.io/defenseunicorns/bitferno
  version: 14.x.x
- alias: memcachedmetadata
  condition: memcachedmetadata.enabled
  name: memcached
  repository: oci://ghcr.io/defenseunicorns/bitferno
  version: 7.x.x
- alias: memcachedindex
  condition: memcachedindex.enabled
  name: memcached
  repository: oci://ghcr.io/defenseunicorns/bitferno
  version: 7.x.x
- alias: memcachedfrontend
  condition: memcachedfrontend.enabled
  name: memcached
  repository: oci://ghcr.io/defenseunicorns/bitferno
  version: 7.x.x
- alias: memcachedchunks
  condition: memcachedchunks.enabled
  name: memcached
  repository: oci://ghcr.io/defenseunicorns/bitferno
  version: 7.x.x
- name: common
  repository: oci://ghcr.io/defenseunicorns/bitferno
  tags:
  - bitnami-common
  version: 2.x.x
description: Grafana Mimir is an open source, horizontally scalable, highly available,
  multi-tenant, long-term storage for Prometheus.
home: https://bitnami.com
icon: https://dyltqmyl993wv.cloudfront.net/assets/stacks/grafana-mimir/img/grafana-mimir-stack-220x234.png
keywords:
- grafana
- tracing
- metrics
- infrastructure
maintainers:
- name: Broadcom, Inc. All Rights Reserved.
  url: https://github.com/bitnami/charts
name: grafana-mimir
sources:
- https://github.com/bitnami/charts/tree/main/bitnami/grafana-mimir
<<<<<<< HEAD
version: 1.4.5
=======
version: 2.0.5
>>>>>>> b29bdd19
<|MERGE_RESOLUTION|>--- conflicted
+++ resolved
@@ -5,23 +5,13 @@
   category: Infrastructure
   images: |
     - name: grafana-mimir
-<<<<<<< HEAD
       image: docker.io/bitnami/grafana-mimir:2.15.1-debian-12-r0
-=======
-      image: docker.io/bitnami/grafana-mimir:2.16.0-debian-12-r6
->>>>>>> b29bdd19
     - name: memcached
       image: docker.io/bitnami/memcached:1.6.37-debian-12-r0
     - name: nginx
       image: docker.io/bitnami/nginx:1.27.4-debian-12-r6
     - name: os-shell
-<<<<<<< HEAD
       image: docker.io/bitnami/os-shell:12-debian-12-r39
-=======
-      image: docker.io/bitnami/os-shell:12-debian-12-r43
-  licenses: Apache-2.0
-  tanzuCategory: application
->>>>>>> b29bdd19
 apiVersion: v2
 appVersion: 2.15.1
 dependencies:
@@ -69,8 +59,4 @@
 name: grafana-mimir
 sources:
 - https://github.com/bitnami/charts/tree/main/bitnami/grafana-mimir
-<<<<<<< HEAD
-version: 1.4.5
-=======
-version: 2.0.5
->>>>>>> b29bdd19
+version: 1.4.5