apiVersion: apps/v1
kind: StatefulSet
metadata:
  name: {{ template "cassandra.fullname" . }}
  labels:
    app: {{ template "cassandra.name" . }}
    chart: {{ template "cassandra.chart" . }}
    release: {{ .Release.Name }}
    heritage: {{ .Release.Service }}
spec:
  selector:
    matchLabels:
      app: {{ template "cassandra.name" . }}
      release: {{ .Release.Name }}
  serviceName: {{ template "cassandra.fullname" . }}-headless
  replicas: {{ .Values.cluster.replicaCount }}
  updateStrategy:
    type: {{ .Values.statefulset.updateStrategy }}
    {{- if .Values.statefulset.rollingUpdatePartition }}
    rollingUpdate:
      partition: {{ .Values.statefulset.rollingUpdatePartition }}
    {{- end }}
  template:
    metadata:
      labels:
        app: {{ template "cassandra.name" . }}
        release: {{ .Release.Name }}
{{- if .Values.podLabels }}
{{ toYaml .Values.podLabels | indent 8 }}
{{- end }}
{{- if or .Values.podAnnotations .Values.metrics.enabled }}
      annotations:
    {{- if .Values.podAnnotations }}
{{ toYaml .Values.podAnnotations | indent 8 }}
    {{- end }}
    {{- if .Values.metrics.enabled }}
{{ toYaml .Values.metrics.podAnnotations | indent 8 }}
    {{- end }}
{{- end }}
    spec:
{{- if .Values.selector }}
{{ toYaml .Values.selector | indent 6 }}
{{- end }}
      {{- if .Values.securityContext.enabled }}
      securityContext:
        fsGroup: {{ .Values.securityContext.fsGroup }}
        runAsUser: {{ .Values.securityContext.runAsUser }}
      {{- end }}
{{- if .Values.affinity }}
      affinity:
{{ toYaml .Values.affinity | indent 8 }}
{{- end }}
      {{- with .Values.tolerations }}
      tolerations:
{{ toYaml . | indent 8 }}
      {{- end }}
      containers:
      - name: cassandra
        command: 
          - bash
          - -ec
          # Node 0 is the password seeder
          - |
              if [[ $HOSTNAME =~ (.*)-0$ ]]; then
                echo "Setting node as password seeder"
                export CASSANDRA_PASSWORD_SEEDER=yes
              else 
                # Only node 0 will execute the startup initdb scripts
                export CASSANDRA_IGNORE_INITDB_SCRIPTS=1
              fi
              /app-entrypoint.sh /run.sh
        image: {{ template "cassandra.image" . }}
        imagePullPolicy: {{ .Values.image.pullPolicy | quote }}
        resources:
{{ toYaml .Values.resources | indent 10 }}
        env:
        - name: CASSANDRA_CLUSTER_NAME
          value: {{ .Values.cluster.name }}
        - name: CASSANDRA_SEEDS
          {{- $global := . }}
          {{- $replicas := .Values.cluster.seedCount | int }}
          value: "{{- range $i, $e := until $replicas }}{{ template "cassandra.fullname" $global }}-{{ $i }}.{{ template "cassandra.fullname" $global }}-headless.{{ $global.Release.Namespace }}.svc.cluster.local{{- if (lt ( add1 $i ) $replicas ) }},{{- end }}{{- end }}"
        - name: CASSANDRA_PASSWORD
          valueFrom:
            secretKeyRef:
              name: {{ if .Values.dbUser.existingSecret }}{{ .Values.dbUser.existingSecret }}{{- else }}{{ template "cassandra.fullname" . }}{{- end }}
              key: cassandra-password
        - name: POD_IP
          valueFrom:
            fieldRef:
              fieldPath: status.podIP
        - name: CASSANDRA_NUM_TOKENS
          value: {{ .Values.cluster.numTokens | quote }}
        - name: CASSANDRA_DATACENTER
          value: {{ .Values.cluster.datacenter }}
        - name: CASSANDRA_ENDPOINT_SNITCH
          value: {{ .Values.cluster.endpointSnitch }}
        - name: CASSANDRA_RACK
          value: {{ .Values.cluster.rack }}
        {{- if .Values.jvm.maxHeapSize }}
        - name: MAX_HEAP_SIZE
          value: {{ .Values.jvm.maxHeapSize | quote }}
        {{- end }}
        {{- if .Values.jvm.newHeapSize }}
        - name: HEAP_NEWSIZE
          value: {{ .Values.jvm.newHeapSize | quote }}
        {{- end }}
        {{- if .Values.jvm.extraOpts }}
        - name: JVM_EXTRA_OPTS
          value: {{ .Values.jvm.extraOpts | quote }}
        {{- end }}
        - name: CASSANDRA_ENABLE_RPC
          value: {{ .Values.cluster.enableRPC | quote }}
{{- if .Values.livenessProbe.enabled }}
        livenessProbe:
          exec:
            command: [ "/bin/sh", "-c", "nodetool status" ]
          initialDelaySeconds: {{ .Values.livenessProbe.initialDelaySeconds }}
          periodSeconds: {{ .Values.livenessProbe.periodSeconds }}
          timeoutSeconds: {{ .Values.livenessProbe.timeoutSeconds }}
          successThreshold: {{ .Values.livenessProbe.successThreshold }}
          failureThreshold: {{ .Values.livenessProbe.failureThreshold }}
{{- end }}
{{- if .Values.readinessProbe.enabled }}
        readinessProbe:
          exec:
            command: [ "/bin/sh", "-c", "nodetool status | grep -E \"^UN\\s+${POD_IP}\"" ]
          initialDelaySeconds: {{ .Values.readinessProbe.initialDelaySeconds }}
          periodSeconds: {{ .Values.readinessProbe.periodSeconds }}
          timeoutSeconds: {{ .Values.readinessProbe.timeoutSeconds }}
          successThreshold: {{ .Values.readinessProbe.successThreshold }}
          failureThreshold: {{ .Values.readinessProbe.failureThreshold }}
{{- end }}
{{- if not .Values.persistence.enabled }}
        lifecycle:
          preStop:
            exec:
              command: ["/bin/sh", "-c", "nodetool decommission"]
{{- end }}
        ports:
        - name: intra
          containerPort: 7000
        - name: tls
          containerPort: 7001
        - name: jmx
          containerPort: 7199
        - name: cql
          containerPort: 9042
{{- if .Values.cluster.enableRPC }}
        - name: thrift
          containerPort: 9160
{{- end }}
        volumeMounts:
        - name: data
          mountPath: /bitnami/cassandra
<<<<<<< HEAD
{{- if or (.Files.Glob "files/docker-entrypoint-initdb.d/*") (.Values.initDBConfigMap) }}
        - name: init-db
          mountPath: /docker-entrypoint-initdb.d
{{- end }}
=======
      {{ if or (.Files.Glob "files/conf/*") .Values.existingConfiguration }}
        - name: configurations
          mountPath: /bitnami/cassandra/conf
      {{- end }}
>>>>>>> b032dbd2
      {{- if .Values.image.pullSecrets }}
      imagePullSecrets:
        - name: {{ .Values.image.pullSecrets }}
      {{- end }}
{{- if .Values.metrics.enabled }}
      - name: metrics
        image: {{ template "cassandra.metrics.image" . }}
        imagePullPolicy: {{ .Values.metrics.image.pullPolicy | quote }}
        {{- if .Values.metrics.image.pullSecrets }}
        imagePullSecrets:
          - name: {{ .Values.metrics.image.pullSecrets }}
        {{- end }}
        ports:
          - name: metrics
            containerPort: 8080
            protocol: TCP
          - name: jmx
            containerPort: 5555
        livenessProbe:
          tcpSocket:
            port: metrics
        readinessProbe:
          httpGet:
            path: /metrics
            port: metrics
          initialDelaySeconds: 20
          timeoutSeconds: 45
{{- end }}
      volumes:
<<<<<<< HEAD
=======
{{- if or (.Files.Glob "files/conf/*") .Values.existingConfiguration }}
      - name: configurations
        configMap:
          name: {{ template "cassandra.configurationCM" . }}
{{- end }}
>>>>>>> b032dbd2
{{- if not .Values.persistence.enabled }}
      - name: data
        emptyDir: {}
{{- else }}
{{- if or (.Files.Glob "files/docker-entrypoint-initdb.d/*") (.Values.initDBConfigMap) }}
      - name: init-db
        configMap:
          name: {{ template "cassandra.initDbCM" . }}
{{- end }}
  volumeClaimTemplates:
  - metadata:
      name: data
      labels:
        app: {{ template "cassandra.name" . }}
        chart: {{ template "cassandra.chart" . }}
        release: {{ .Release.Name }}
        heritage: {{ .Release.Service }}
{{- if .Values.persistence.annotations }}
      annotations:
{{ toYaml .Values.persistence.annotations | indent 8 }}
{{- end }}
    spec:
      accessModes:
        {{- range .Values.persistence.accessModes }}
          - {{ . | quote }}
        {{- end }}
      resources:
        requests:
          storage: {{ .Values.persistence.size | quote }}
    {{- if .Values.persistence.storageClass }}
    {{- if (eq "-" .Values.persistence.storageClass) }}
      storageClassName: ""
    {{- else }}
      storageClassName: {{ .Values.persistence.storageClass | quote }}
    {{- end }}
    {{- end }}
{{- end }}<|MERGE_RESOLUTION|>--- conflicted
+++ resolved
@@ -153,17 +153,14 @@
         volumeMounts:
         - name: data
           mountPath: /bitnami/cassandra
-<<<<<<< HEAD
-{{- if or (.Files.Glob "files/docker-entrypoint-initdb.d/*") (.Values.initDBConfigMap) }}
+      {{- if or (.Files.Glob "files/docker-entrypoint-initdb.d/*") (.Values.initDBConfigMap) }}
         - name: init-db
           mountPath: /docker-entrypoint-initdb.d
-{{- end }}
-=======
+      {{- end }}
       {{ if or (.Files.Glob "files/conf/*") .Values.existingConfiguration }}
         - name: configurations
           mountPath: /bitnami/cassandra/conf
       {{- end }}
->>>>>>> b032dbd2
       {{- if .Values.image.pullSecrets }}
       imagePullSecrets:
         - name: {{ .Values.image.pullSecrets }}
@@ -193,14 +190,11 @@
           timeoutSeconds: 45
 {{- end }}
       volumes:
-<<<<<<< HEAD
-=======
 {{- if or (.Files.Glob "files/conf/*") .Values.existingConfiguration }}
       - name: configurations
         configMap:
           name: {{ template "cassandra.configurationCM" . }}
 {{- end }}
->>>>>>> b032dbd2
 {{- if not .Values.persistence.enabled }}
       - name: data
         emptyDir: {}
