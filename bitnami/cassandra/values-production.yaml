--- conflicted
+++ resolved
@@ -86,13 +86,10 @@
   #   memory: 4Gi
   #   cpu: 2
 
-<<<<<<< HEAD
 ## Secret with keystore, keystore password, truststore, truststore password
 # tlsEncryptionSecretName:
-=======
 ## ConfigMap with custom cassandra configuration files. This overrides any other Cassandra configuration set in the chart
 # existingConfiguration: 
->>>>>>> 37e17ed1
 
 ## Cluster parameters
 ##
