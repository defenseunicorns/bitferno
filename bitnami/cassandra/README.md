--- conflicted
+++ resolved
@@ -143,7 +143,6 @@
 Persistent Volume Claims are used to keep the data across deployments. This is known to work in GCE, AWS, and minikube.
 See the [Configuration](#configuration) section to configure the PVC or to disable persistence.
 
-<<<<<<< HEAD
 ## Enable TLS for Cassandra
 
 You can enable TLS between client and server and between nodes. In order to do so, you need to set the following values:
@@ -165,7 +164,7 @@
 helm install --name my-release bitnami/cassandra --set cluster.internodeEncryption=all \
              --set cluster.clientEncryption=true --set tlsEncryptionSecretName=cassandra-tls \
 ```
-=======
+
 ## Initializing the database
 
 The [Bitnami cassandra](https://github.com/bitnami/bitnami-docker-cassandra) image allows having initialization scripts mounted in `/docker-entrypoint.initdb`. This is done in the chart by adding files in the `files/docker-entrypoint-initdb.d` folder (in order to do so, clone this chart) or by setting the `initDBConfigMap` value with a `ConfigMap` that includes the necessary `sh` or `cql` scripts:
@@ -183,5 +182,4 @@
 
 #### Breaking changes
 
-- `startupCQL` has been removed. Instead, for initializing the database, see [this section](#initializing-the-database).
->>>>>>> 37e17ed1
+- `startupCQL` has been removed. Instead, for initializing the database, see [this section](#initializing-the-database).