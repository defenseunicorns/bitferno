--- conflicted
+++ resolved
@@ -1,12 +1,7 @@
 apiVersion: v1
 name: nginx-ingress-controller
-<<<<<<< HEAD
 version: 5.3.0
-appVersion: 0.26.2
-=======
-version: 5.2.3
 appVersion: 0.27.1
->>>>>>> 064021ce
 description: Chart for the nginx Ingress controller
 keywords:
   - ingress
