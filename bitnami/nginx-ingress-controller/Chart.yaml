--- conflicted
+++ resolved
@@ -1,9 +1,5 @@
 name: nginx-ingress-controller
-<<<<<<< HEAD
-version: 2.0.5
-=======
-version: 2.1.4
->>>>>>> a0af5a93
+version: 2.1.5
 appVersion: 0.20.0
 description: Chart for the nginx Ingress controller
 keywords:
