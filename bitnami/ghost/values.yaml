# Copyright Broadcom, Inc. All Rights Reserved.
# SPDX-License-Identifier: APACHE-2.0

## @section Global parameters
## Global Docker image parameters
## Please, note that this will override the image parameters, including dependencies, configured to use the global value
## Current available global Docker image parameters: imageRegistry, imagePullSecrets and storageClass

## @param global.imageRegistry Global Docker image registry
## @param global.imagePullSecrets Global Docker registry secret names as an array
## @param global.defaultStorageClass Global default StorageClass for Persistent Volume(s)
##
global:
  imageRegistry: ""
  ## E.g.
  ## imagePullSecrets:
  ##   - myRegistryKeySecretName
  ##
  imagePullSecrets: []
  defaultStorageClass: ""
  ## Security parameters
  ##
  security:
    ## @param global.security.allowInsecureImages Allows skipping image verification
    allowInsecureImages: false
  ## Compatibility adaptations for Kubernetes platforms
  ##
  compatibility:
    ## Compatibility adaptations for Openshift
    ##
    openshift:
      ## @param global.compatibility.openshift.adaptSecurityContext Adapt the securityContext sections of the deployment to make them compatible with Openshift restricted-v2 SCC: remove runAsUser, runAsGroup and fsGroup and let the platform use their allowed default IDs. Possible values: auto (apply if the detected running cluster is Openshift), force (perform the adaptation always), disabled (do not perform adaptation)
      ##
      adaptSecurityContext: auto
## @section Common parameters

## @param kubeVersion Override Kubernetes version
##
kubeVersion: ""
## @param nameOverride String to partially override common.names.fullname
##
nameOverride: ""
## @param fullnameOverride String to fully override common.names.fullname
##
fullnameOverride: ""
## @param commonLabels Labels to add to all deployed objects
##
commonLabels: {}
## @param commonAnnotations Annotations to add to all deployed objects
##
commonAnnotations: {}
## @param clusterDomain Kubernetes cluster domain name
##
clusterDomain: cluster.local
## @param extraDeploy Array of extra objects to deploy with the release
##
extraDeploy: []
## @param usePasswordFiles Mount credentials as files instead of using environment variables
##
usePasswordFiles: true
## Enable diagnostic mode in the deployment
##
diagnosticMode:
  ## @param diagnosticMode.enabled Enable diagnostic mode (all probes will be disabled and the command will be overridden)
  ##
  enabled: false
  ## @param diagnosticMode.command Command to override all containers in the deployment
  ##
  command:
    - sleep
  ## @param diagnosticMode.args Args to override all containers in the deployment
  ##
  args:
    - infinity
## @section Ghost Image parameters

## Bitnami Ghost image
## ref: https://hub.docker.com/r/bitnami/ghost/tags/
## @param image.registry [default: REGISTRY_NAME] Ghost image registry
## @param image.repository [default: REPOSITORY_NAME/ghost] Ghost image repository
## @skip image.tag Ghost image tag (immutable tags are recommended)
## @param image.digest Ghost image digest in the way sha256:aa.... Please note this parameter, if set, will override the tag
## @param image.pullPolicy Ghost image pull policy
## @param image.pullSecrets Ghost image pull secrets
## @param image.debug Enable image debug mode
##
image:
  registry: docker.io
  repository: bitnami/ghost
<<<<<<< HEAD
  tag: 5.115.0-debian-12-r0
=======
  tag: 5.120.1-debian-12-r0
>>>>>>> ec514912
  digest: ""
  ## Specify a imagePullPolicy
  ## ref: https://kubernetes.io/docs/concepts/containers/images/#pre-pulled-images
  ##
  pullPolicy: IfNotPresent
  ## Optionally specify an array of imagePullSecrets.
  ## Secrets must be manually created in the namespace.
  ## ref: https://kubernetes.io/docs/tasks/configure-pod-container/pull-image-private-registry/
  ## e.g:
  ## pullSecrets:
  ##   - myRegistryKeySecretName
  ##
  pullSecrets: []
  ## Enable debug mode
  ##
  debug: false
## @section Ghost Configuration parameters
## Ghost settings based on environment variables
## ref: https://github.com/bitnami/containers/tree/main/bitnami/ghost#configuration

## @param ghostUsername Ghost user name
##
ghostUsername: user
## @param ghostPassword Ghost user password
## Defaults to a random 10-character alphanumeric string if not set
##
ghostPassword: ""
## @param existingSecret Name of existing secret containing Ghost credentials
## NOTE: Must contain key `ghost-password`
## NOTE: When it's set, the `ghostPassword` parameter is ignored
##
existingSecret: ""
## @param ghostEmail Ghost user email
##
ghostEmail: user@example.com
## @param ghostBlogTitle Ghost Blog title
##
ghostBlogTitle: User's Blog
## @param ghostHost Ghost host to create application URLs
##
ghostHost: ""
## @param ghostPath URL sub path where to server the Ghost application
##
ghostPath: /
## @param ghostEnableHttps Configure Ghost to build application URLs using https
##
ghostEnableHttps: false
## SMTP mail delivery configuration
## ref: https://github.com/bitnami/containers/tree/main/bitnami/ghost/#smtp-configuration
## @param smtpHost SMTP server host
## @param smtpPort SMTP server port
## @param smtpUser SMTP username
## @param smtpPassword SMTP user password
## @param smtpService SMTP service
## @param smtpProtocol SMTP protocol (ssl or tls)
##
smtpHost: ""
smtpPort: ""
smtpUser: ""
smtpPassword: ""
smtpService: ""
smtpProtocol: ""
## @param smtpExistingSecret The name of an existing secret with SMTP credentials
## NOTE: Must contain key `smtp-password`
## NOTE: When it's set, the `smtpPassword` parameter is ignored
##
smtpExistingSecret: ""
## @param allowEmptyPassword Allow the container to be started with blank passwords
##
allowEmptyPassword: true
## @param ghostSkipInstall Skip performing the initial bootstrapping for Ghost
##
ghostSkipInstall: false
## @param command Override default container command (useful when using custom images)
##
command: []
## @param args Override default container args (useful when using custom images)
##
args: []
## @param extraEnvVars Array with extra environment variables to add to the Ghost container
## e.g:
## extraEnvVars:
##   - name: FOO
##     value: "bar"
##
extraEnvVars: []
## @param extraEnvVarsCM Name of existing ConfigMap containing extra env vars
##
extraEnvVarsCM: ""
## @param extraEnvVarsSecret Name of existing Secret containing extra env vars
##
extraEnvVarsSecret: ""
## @section Ghost deployment parameters

## @param replicaCount Number of Ghost replicas to deploy
## NOTE: ReadWriteMany PVC(s) are required if replicaCount > 1
##
replicaCount: 1
## @param updateStrategy.type Ghost deployment strategy type
## ref: https://kubernetes.io/docs/concepts/workloads/controllers/deployment/#strategy
## NOTE: Set it to `Recreate` if you use a PV that cannot be mounted on multiple pods
## e.g:
## updateStrategy:
##  type: RollingUpdate
##  rollingUpdate:
##    maxSurge: 25%
##    maxUnavailable: 25%
##
updateStrategy:
  type: RollingUpdate
## @param priorityClassName Ghost pod priority class name
##
priorityClassName: ""
## @param schedulerName Name of the k8s scheduler (other than default)
## ref: https://kubernetes.io/docs/tasks/administer-cluster/configure-multiple-schedulers/
##
schedulerName: ""
## @param topologySpreadConstraints Topology Spread Constraints for pod assignment
## https://kubernetes.io/docs/concepts/workloads/pods/pod-topology-spread-constraints/
## The value is evaluated as a template
##
topologySpreadConstraints: []
## @param automountServiceAccountToken Mount Service Account token in pod
##
automountServiceAccountToken: false
## @param hostAliases Ghost pod host aliases
## https://kubernetes.io/docs/concepts/services-networking/add-entries-to-pod-etc-hosts-with-host-aliases/
##
hostAliases: []
## @param extraVolumes Optionally specify extra list of additional volumes for Ghost pods
##
extraVolumes: []
## @param extraVolumeMounts Optionally specify extra list of additional volumeMounts for Ghost container(s)
##
extraVolumeMounts: []
## @param sidecars Add additional sidecar containers to the Ghost pod
## e.g:
## sidecars:
##   - name: your-image-name
##     image: your-image
##     imagePullPolicy: Always
##     ports:
##       - name: portname
##         containerPort: 1234
##
sidecars: []
## @param initContainers Add additional init containers to the Ghost pods
## ref: https://kubernetes.io/docs/concepts/workloads/pods/init-containers/
## e.g:
## initContainers:
##  - name: your-image-name
##    image: your-image
##    imagePullPolicy: Always
##    ports:
##      - name: portname
##        containerPort: 1234
##
initContainers: []
## Pod Disruption Budget configuration
## ref: https://kubernetes.io/docs/tasks/run-application/configure-pdb
## @param pdb.create Enable/disable a Pod Disruption Budget creation
## @param pdb.minAvailable Minimum number/percentage of pods that should remain scheduled
## @param pdb.maxUnavailable Maximum number/percentage of pods that may be made unavailable. Defaults to `1` if both `pdb.minAvailable` and `pdb.maxUnavailable` are empty.
##
pdb:
  create: true
  minAvailable: ""
  maxUnavailable: ""
## @param lifecycleHooks Add lifecycle hooks to the Ghost deployment
##
lifecycleHooks: {}
## @param podLabels Extra labels for Ghost pods
## ref: https://kubernetes.io/docs/concepts/overview/working-with-objects/labels/
##
podLabels: {}
## @param podAnnotations Annotations for Ghost pods
## ref: https://kubernetes.io/docs/concepts/overview/working-with-objects/annotations/
##
podAnnotations: {}
## @param podAffinityPreset Pod affinity preset. Ignored if `affinity` is set. Allowed values: `soft` or `hard`
## ref: https://kubernetes.io/docs/concepts/scheduling-eviction/assign-pod-node/#inter-pod-affinity-and-anti-affinity
##
podAffinityPreset: ""
## @param podAntiAffinityPreset Pod anti-affinity preset. Ignored if `affinity` is set. Allowed values: `soft` or `hard`
## Ref: https://kubernetes.io/docs/concepts/scheduling-eviction/assign-pod-node/#inter-pod-affinity-and-anti-affinity
##
podAntiAffinityPreset: soft
## Node affinity preset
## Ref: https://kubernetes.io/docs/concepts/scheduling-eviction/assign-pod-node/#node-affinity
##
nodeAffinityPreset:
  ## @param nodeAffinityPreset.type Node affinity preset type. Ignored if `affinity` is set. Allowed values: `soft` or `hard`
  ##
  type: ""
  ## @param nodeAffinityPreset.key Node label key to match. Ignored if `affinity` is set
  ##
  key: ""
  ## @param nodeAffinityPreset.values Node label values to match. Ignored if `affinity` is set
  ## E.g.
  ## values:
  ##   - e2e-az1
  ##   - e2e-az2
  ##
  values: []
## @param affinity Affinity for pod assignment
## Ref: https://kubernetes.io/docs/concepts/configuration/assign-pod-node/#affinity-and-anti-affinity
## NOTE: podAffinityPreset, podAntiAffinityPreset, and nodeAffinityPreset will be ignored when it's set
##
affinity: {}
## @param nodeSelector Node labels for pod assignment
## ref: https://kubernetes.io/docs/concepts/scheduling-eviction/assign-pod-node/
##
nodeSelector: {}
## @param tolerations Tolerations for pod assignment
## ref: https://kubernetes.io/docs/concepts/configuration/taint-and-toleration/
##
tolerations: []
## Ghost containers' resource requests and limits
## ref: https://kubernetes.io/docs/concepts/configuration/manage-compute-resources-container/
## @param resourcesPreset Set container resources according to one common preset (allowed values: none, nano, micro, small, medium, large, xlarge, 2xlarge). This is ignored if resources is set (resources is recommended for production).
## More information: https://github.com/bitnami/charts/blob/main/bitnami/common/templates/_resources.tpl#L15
##
resourcesPreset: "micro"
## @param resources Set container requests and limits for different resources like CPU or memory (essential for production workloads)
## Example:
## resources:
##   requests:
##     cpu: 2
##     memory: 512Mi
##   limits:
##     cpu: 3
##     memory: 1024Mi
##
resources: {}
## Container ports
## @param containerPorts.http Ghost HTTP container port
## @param containerPorts.https Ghost HTTPS container port
##
containerPorts:
  http: 2368
  https: 2368
## @param extraContainerPorts Optionally specify extra list of additional ports for WordPress container(s)
## e.g:
## extraContainerPorts:
##   - name: myservice
##     containerPort: 9090
##
extraContainerPorts: []
## Configure Pods Security Context
## ref: https://kubernetes.io/docs/tasks/configure-pod-container/security-context/#set-the-security-context-for-a-pod
## @param podSecurityContext.enabled Enabled Ghost pods' Security Context
## @param podSecurityContext.fsGroupChangePolicy Set filesystem group change policy
## @param podSecurityContext.sysctls Set kernel settings using the sysctl interface
## @param podSecurityContext.supplementalGroups Set filesystem extra groups
## @param podSecurityContext.fsGroup Set Ghost pod's Security Context fsGroup
##
podSecurityContext:
  enabled: true
  fsGroupChangePolicy: Always
  sysctls: []
  supplementalGroups: []
  fsGroup: 1001
## Configure Container Security Context (only main container)
## ref: https://kubernetes.io/docs/tasks/configure-pod-container/security-context/#set-the-security-context-for-a-container
## @param containerSecurityContext.enabled Enabled containers' Security Context
## @param containerSecurityContext.seLinuxOptions [object,nullable] Set SELinux options in container
## @param containerSecurityContext.runAsUser Set containers' Security Context runAsUser
## @param containerSecurityContext.runAsGroup Set containers' Security Context runAsGroup
## @param containerSecurityContext.runAsNonRoot Set container's Security Context runAsNonRoot
## @param containerSecurityContext.privileged Set container's Security Context privileged
## @param containerSecurityContext.readOnlyRootFilesystem Set container's Security Context readOnlyRootFilesystem
## @param containerSecurityContext.allowPrivilegeEscalation Set container's Security Context allowPrivilegeEscalation
## @param containerSecurityContext.capabilities.drop List of capabilities to be dropped
## @param containerSecurityContext.seccompProfile.type Set container's Security Context seccomp profile
containerSecurityContext:
  enabled: true
  seLinuxOptions: {}
  runAsUser: 1001
  runAsGroup: 1001
  runAsNonRoot: true
  privileged: false
  readOnlyRootFilesystem: true
  allowPrivilegeEscalation: false
  capabilities:
    drop: ["ALL"]
  seccompProfile:
    type: "RuntimeDefault"
## Configure extra options for Ghost containers' liveness, readiness and startup probes
## ref: https://kubernetes.io/docs/tasks/configure-pod-container/configure-liveness-readiness-probes/#configure-probes
## @param startupProbe.enabled Enable startupProbe
## @param startupProbe.initialDelaySeconds Initial delay seconds for startupProbe
## @param startupProbe.periodSeconds Period seconds for startupProbe
## @param startupProbe.timeoutSeconds Timeout seconds for startupProbe
## @param startupProbe.failureThreshold Failure threshold for startupProbe
## @param startupProbe.successThreshold Success threshold for startupProbe
##
startupProbe:
  enabled: false
  initialDelaySeconds: 120
  periodSeconds: 10
  timeoutSeconds: 5
  failureThreshold: 6
  successThreshold: 1
## @param livenessProbe.enabled Enable livenessProbe
## @param livenessProbe.initialDelaySeconds Initial delay seconds for livenessProbe
## @param livenessProbe.periodSeconds Period seconds for livenessProbe
## @param livenessProbe.timeoutSeconds Timeout seconds for livenessProbe
## @param livenessProbe.failureThreshold Failure threshold for livenessProbe
## @param livenessProbe.successThreshold Success threshold for livenessProbe
##
livenessProbe:
  enabled: true
  initialDelaySeconds: 120
  periodSeconds: 10
  timeoutSeconds: 5
  failureThreshold: 6
  successThreshold: 1
## @param readinessProbe.enabled Enable readinessProbe
## @param readinessProbe.initialDelaySeconds Initial delay seconds for readinessProbe
## @param readinessProbe.periodSeconds Period seconds for readinessProbe
## @param readinessProbe.timeoutSeconds Timeout seconds for readinessProbe
## @param readinessProbe.failureThreshold Failure threshold for readinessProbe
## @param readinessProbe.successThreshold Success threshold for readinessProbe
##
readinessProbe:
  enabled: true
  initialDelaySeconds: 30
  periodSeconds: 5
  timeoutSeconds: 3
  failureThreshold: 6
  successThreshold: 1
## @param customLivenessProbe Custom livenessProbe that overrides the default one
##
customLivenessProbe: {}
## @param customReadinessProbe Custom readinessProbe that overrides the default one
#
customReadinessProbe: {}
## @section Traffic Exposure Parameters

## Ghost service parameters
##
service:
  ## @param service.type Ghost service type
  ##
  type: LoadBalancer
  ## @param service.ports.http Ghost service HTTP port
  ## @param service.ports.https Ghost service HTTPS port
  ##
  ports:
    http: 80
    https: 443
  ## Node ports to expose
  ## @param service.nodePorts.http Node port for HTTP
  ## @param service.nodePorts.https Node port for HTTPS
  ## NOTE: choose port between <30000-32767>
  ##
  nodePorts:
    http: ""
    https: ""
  ## @param service.clusterIP Ghost service Cluster IP
  ## e.g.:
  ## clusterIP: None
  ##
  clusterIP: ""
  ## @param service.loadBalancerIP Ghost service Load Balancer IP
  ## ref: https://kubernetes.io/docs/concepts/services-networking/service/#type-loadbalancer
  ##
  loadBalancerIP: ""
  ## @param service.loadBalancerSourceRanges Ghost service Load Balancer sources
  ## ref: https://kubernetes.io/docs/tasks/access-application-cluster/configure-cloud-provider-firewall/#restrict-access-for-loadbalancer-service
  ## e.g:
  ## loadBalancerSourceRanges:
  ##   - 10.10.10.0/24
  ##
  loadBalancerSourceRanges: []
  ## @param service.externalTrafficPolicy Ghost service external traffic policy
  ## ref https://kubernetes.io/docs/tasks/access-application-cluster/create-external-load-balancer/#preserving-the-client-source-ip
  ##
  externalTrafficPolicy: Cluster
  ## @param service.annotations Additional custom annotations for Ghost service
  ##
  annotations: {}
  ## @param service.extraPorts Extra port to expose on Ghost service
  ##
  extraPorts: []
  ## @param service.sessionAffinity Session Affinity for Kubernetes service, can be "None" or "ClientIP"
  ## If "ClientIP", consecutive client requests will be directed to the same Pod
  ## ref: https://kubernetes.io/docs/concepts/services-networking/service/#virtual-ips-and-service-proxies
  ##
  sessionAffinity: None
  ## @param service.sessionAffinityConfig Additional settings for the sessionAffinity
  ## sessionAffinityConfig:
  ##   clientIP:
  ##     timeoutSeconds: 300
  sessionAffinityConfig: {}
## Configure the ingress resource that allows you to access the Ghost installation
## ref: https://kubernetes.io/docs/concepts/services-networking/ingress/
##
ingress:
  ## @param ingress.enabled Enable ingress record generation for Ghost
  ##
  enabled: false
  ## @param ingress.pathType Ingress path type
  ##
  pathType: ImplementationSpecific
  ## @param ingress.apiVersion Force Ingress API version (automatically detected if not set)
  ##
  apiVersion: ""
  ## @param ingress.hostname Default host for the ingress record
  ##
  hostname: ghost.local
  ## @param ingress.path Default path for the ingress record
  ## NOTE: You may need to set this to '/*' in order to use this with ALB ingress controllers
  ##
  path: /
  ## @param ingress.annotations Additional annotations for the Ingress resource. To enable certificate autogeneration, place here your cert-manager annotations.
  ## For a full list of possible ingress annotations, please see
  ## ref: https://github.com/kubernetes/ingress-nginx/blob/main/docs/user-guide/nginx-configuration/annotations.md
  ## Use this parameter to set the required annotations for cert-manager, see
  ## ref: https://cert-manager.io/docs/usage/ingress/#supported-annotations
  ##
  ## e.g:
  ## annotations:
  ##   kubernetes.io/ingress.class: nginx
  ##   cert-manager.io/cluster-issuer: cluster-issuer-name
  ##
  annotations: {}
  ## @param ingress.tls Enable TLS configuration for the host defined at `ingress.hostname` parameter
  ## TLS certificates will be retrieved from a TLS secret with name: `{{- printf "%s-tls" .Values.ingress.hostname }}`
  ## You can:
  ##   - Use the `ingress.secrets` parameter to create this TLS secret
  ##   - Rely on cert-manager to create it by setting the corresponding annotations
  ##   - Rely on Helm to create self-signed certificates by setting `ingress.selfSigned=true`
  ##
  tls: false
  ## @param ingress.selfSigned Create a TLS secret for this ingress record using self-signed certificates generated by Helm
  ##
  selfSigned: false
  ## @param ingress.extraHosts An array with additional hostname(s) to be covered with the ingress record
  ## e.g:
  ## extraHosts:
  ##   - name: ghost.local
  ##     path: /
  ##
  extraHosts: []
  ## @param ingress.extraPaths An array with additional arbitrary paths that may need to be added to the ingress under the main host
  ## e.g:
  ## extraPaths:
  ## - path: /*
  ##   backend:
  ##     serviceName: ssl-redirect
  ##     servicePort: use-annotation
  ##
  extraPaths: []
  ## @param ingress.extraTls TLS configuration for additional hostname(s) to be covered with this ingress record
  ## ref: https://kubernetes.io/docs/concepts/services-networking/ingress/#tls
  ## e.g:
  ## extraTls:
  ## - hosts:
  ##     - ghost.local
  ##   secretName: ghost.local-tls
  ##
  extraTls: []
  ## @param ingress.secrets Custom TLS certificates as secrets
  ## NOTE: 'key' and 'certificate' are expected in PEM format
  ## NOTE: 'name' should line up with a 'secretName' set further up
  ## If it is not set and you're using cert-manager, this is unneeded, as it will create a secret for you with valid certificates
  ## If it is not set and you're NOT using cert-manager either, self-signed certificates will be created valid for 365 days
  ## It is also possible to create and manage the certificates outside of this helm chart
  ## Please see README.md for more information
  ## e.g:
  ## secrets:
  ##   - name: ghost.local-tls
  ##     key: |-
  ##       -----BEGIN RSA PRIVATE KEY-----
  ##       ...
  ##       -----END RSA PRIVATE KEY-----
  ##     certificate: |-
  ##       -----BEGIN CERTIFICATE-----
  ##       ...
  ##       -----END CERTIFICATE-----
  ##
  secrets: []
  ## @param ingress.ingressClassName IngressClass that will be be used to implement the Ingress (Kubernetes 1.18+)
  ## This is supported in Kubernetes 1.18+ and required if you have more than one IngressClass marked as the default for your cluster .
  ## ref: https://kubernetes.io/blog/2020/04/02/improvements-to-the-ingress-api-in-kubernetes-1.18/
  ##
  ingressClassName: ""
  ## @param ingress.extraRules Additional rules to be covered with this ingress record
  ## ref: https://kubernetes.io/docs/concepts/services-networking/ingress/#ingress-rules
  ## e.g:
  ## extraRules:
  ## - host: example.local
  ##     http:
  ##       path: /
  ##       backend:
  ##         service:
  ##           name: example-svc
  ##           port:
  ##             name: http
  ##
  extraRules: []
## @section Persistence Parameters

## Persistence Parameters
## ref: https://kubernetes.io/docs/concepts/storage/persistent-volumes/
##
persistence:
  ## @param persistence.enabled Enable persistence using Persistent Volume Claims
  ##
  enabled: true
  ## @param persistence.storageClass Persistent Volume storage class
  ## If defined, storageClassName: <storageClass>
  ## If set to "-", storageClassName: "", which disables dynamic provisioning
  ## If undefined (the default) or set to null, no storageClassName spec is set, choosing the default provisioner
  ##
  storageClass: ""
  ## @param persistence.annotations Additional custom annotations for the PVC
  ##
  annotations: {}
  ## @param persistence.accessModes [array] Persistent Volume access modes
  ##
  accessModes:
    - ReadWriteOnce
  ## @param persistence.size Persistent Volume size
  ##
  size: 8Gi
  ## @param persistence.existingClaim The name of an existing PVC to use for persistence
  ##
  existingClaim: ""
  ## @param persistence.subPath The name of a volume's sub path to mount for persistence
  ##
  subPath: ""
## 'volumePermissions' init container parameters
## Changes the owner and group of the persistent volume mount point to runAsUser:fsGroup values
##   based on the podSecurityContext/containerSecurityContext parameters
##
volumePermissions:
  ## @param volumePermissions.enabled Enable init container that changes the owner/group of the PV mount point to `runAsUser:fsGroup`
  ##
  enabled: false
  ## OS Shell + Utility image
  ## ref: https://hub.docker.com/r/bitnami/os-shell/tags/
  ## @param volumePermissions.image.registry [default: REGISTRY_NAME] OS Shell + Utility image registry
  ## @param volumePermissions.image.repository [default: REPOSITORY_NAME/os-shell] OS Shell + Utility image repository
  ## @skip volumePermissions.image.tag OS Shell + Utility image tag (immutable tags are recommended)
  ## @param volumePermissions.image.digest OS Shell + Utility image digest in the way sha256:aa.... Please note this parameter, if set, will override the tag
  ## @param volumePermissions.image.pullPolicy OS Shell + Utility image pull policy
  ## @param volumePermissions.image.pullSecrets OS Shell + Utility image pull secrets
  ##
  image:
    registry: docker.io
    repository: bitnami/os-shell
    tag: 12-debian-12-r45
    digest: ""
    pullPolicy: IfNotPresent
    ## Optionally specify an array of imagePullSecrets.
    ## Secrets must be manually created in the namespace.
    ## ref: https://kubernetes.io/docs/tasks/configure-pod-container/pull-image-private-registry/
    ## e.g:
    ## pullSecrets:
    ##   - myRegistryKeySecretName
    ##
    pullSecrets: []
  ## Init container's resource requests and limits
  ## ref: https://kubernetes.io/docs/concepts/configuration/manage-compute-resources-container/
  ## @param volumePermissions.resourcesPreset Set container resources according to one common preset (allowed values: none, nano, micro, small, medium, large, xlarge, 2xlarge). This is ignored if volumePermissions.resources is set (volumePermissions.resources is recommended for production).
  ## More information: https://github.com/bitnami/charts/blob/main/bitnami/common/templates/_resources.tpl#L15
  ##
  resourcesPreset: "none"
  ## @param volumePermissions.resources Set container requests and limits for different resources like CPU or memory (essential for production workloads)
  ## Example:
  ## resources:
  ##   requests:
  ##     cpu: 2
  ##     memory: 512Mi
  ##   limits:
  ##     cpu: 3
  ##     memory: 1024Mi
  ##
  resources: {}
  ## Init container Container Security Context
  ## ref: https://kubernetes.io/docs/tasks/configure-pod-container/security-context/#set-the-security-context-for-a-container
  ## @param volumePermissions.securityContext.seLinuxOptions [object,nullable] Set SELinux options in container
  ## @param volumePermissions.securityContext.runAsUser Set init container's Security Context runAsUser
  ## NOTE: when runAsUser is set to special value "auto", init container will try to chown the
  ##   data folder to auto-determined user&group, using commands: `id -u`:`id -G | cut -d" " -f2`
  ##   "auto" is especially useful for OpenShift which has scc with dynamic user ids (and 0 is not allowed)
  ##
  securityContext:
    seLinuxOptions: {}
    runAsUser: 0
## @section Database Parameters

## MySQL chart configuration
## ref: https://github.com/bitnami/charts/blob/main/bitnami/mysql/values.yaml
##
mysql:
  ## @param mysql.enabled Deploy a MySQL server to satisfy the applications database requirements
  ## To use an external database set this to false and configure the `externalDatabase.*` parameters
  ##
  enabled: true
  ## @param mysql.architecture MySQL architecture. Allowed values: `standalone` or `replication`
  ##
  architecture: standalone
  ## MySQL Authentication parameters
  ## @param mysql.auth.rootPassword MySQL root password
  ## @param mysql.auth.database MySQL custom database
  ## @param mysql.auth.username MySQL custom user name
  ## @param mysql.auth.password MySQL custom user password
  ## @param mysql.auth.existingSecret Existing secret with MySQL credentials
  ## ref: https://github.com/bitnami/containers/tree/main/bitnami/mysql#setting-the-root-password-on-first-run
  ##      https://github.com/bitnami/containers/tree/main/bitnami/mysql/#creating-a-database-on-first-run
  ##      https://github.com/bitnami/containers/tree/main/bitnami/mysql/#creating-a-database-user-on-first-run
  auth:
    rootPassword: ""
    database: bitnami_ghost
    username: bn_ghost
    password: ""
    existingSecret: ""
  ## MySQL Primary configuration
  ##
  primary:
    ## MySQL Primary Persistence parameters
    ## ref: https://kubernetes.io/docs/concepts/storage/persistent-volumes/
    ## @param mysql.primary.persistence.enabled Enable persistence on MySQL using PVC(s)
    ## @param mysql.primary.persistence.storageClass Persistent Volume storage class
    ## @param mysql.primary.persistence.accessModes [array] Persistent Volume access modes
    ## @param mysql.primary.persistence.size Persistent Volume size
    ##
    persistence:
      enabled: true
      storageClass: ""
      accessModes:
        - ReadWriteOnce
      size: 8Gi
    ## MySQL primary container's resource requests and limits
    ## ref: https://kubernetes.io/docs/concepts/configuration/manage-compute-resources-container/
    ## We usually recommend not to specify default resources and to leave this as a conscious
    ## choice for the user. This also increases chances charts run on environments with little
    ## resources, such as Minikube. If you do want to specify resources, uncomment the following
    ## lines, adjust them as necessary, and remove the curly braces after 'resources:'.
    ## @param mysql.primary.resourcesPreset Set container resources according to one common preset (allowed values: none, nano, small, medium, large, xlarge, 2xlarge). This is ignored if primary.resources is set (primary.resources is recommended for production).
    ## More information: https://github.com/bitnami/charts/blob/main/bitnami/common/templates/_resources.tpl#L15
    ##
    resourcesPreset: "small"
    ## @param mysql.primary.resources Set container requests and limits for different resources like CPU or memory (essential for production workloads)
    ## Example:
    ## resources:
    ##   requests:
    ##     cpu: 2
    ##     memory: 512Mi
    ##   limits:
    ##     cpu: 3
    ##     memory: 1024Mi
    ##
    resources: {}
## External Database Configuration
## All of these values are only used if `mysql.enabled=false`
##
externalDatabase:
  ## @param externalDatabase.host External Database server host
  ##
  host: localhost
  ## @param externalDatabase.port External Database server port
  ##
  port: 3306
  ## @param externalDatabase.user External Database username
  ##
  user: bn_ghost
  ## @param externalDatabase.password External Database user password
  ##
  password: ""
  ## @param externalDatabase.database External Database database name
  ##
  database: bitnami_ghost
  ## @param externalDatabase.existingSecret The name of an existing secret with database credentials
  ## NOTE: Must contain key `mysql-password`
  ## NOTE: When it's set, the `externalDatabase.password` parameter is ignored
  ##
  existingSecret: ""
  ## @param externalDatabase.ssl External Database ssl
  ##
  ssl: false
  ## @param externalDatabase.sslCaFile External Database ssl CA filepath
  ##
  sslCaFile: ""
## @section NetworkPolicy parameters

## Network Policy configuration
## ref: https://kubernetes.io/docs/concepts/services-networking/network-policies/
##
networkPolicy:
  ## @param networkPolicy.enabled Specifies whether a NetworkPolicy should be created
  ##
  enabled: true
  ## @param networkPolicy.allowExternal Don't require server label for connections
  ## The Policy model to apply. When set to false, only pods with the correct
  ## server label will have network access to the ports server is listening
  ## on. When true, server will accept connections from any source
  ## (with the correct destination port).
  ##
  allowExternal: true
  ## @param networkPolicy.allowExternalEgress Allow the pod to access any range of port and all destinations.
  ##
  allowExternalEgress: true
  ## @param networkPolicy.extraIngress [array] Add extra ingress rules to the NetworkPolicy
  ## e.g:
  ## extraIngress:
  ##   - ports:
  ##       - port: 1234
  ##     from:
  ##       - podSelector:
  ##           - matchLabels:
  ##               - role: frontend
  ##       - podSelector:
  ##           - matchExpressions:
  ##               - key: role
  ##                 operator: In
  ##                 values:
  ##                   - frontend
  extraIngress: []
  ## @param networkPolicy.extraEgress [array] Add extra ingress rules to the NetworkPolicy
  ## e.g:
  ## extraEgress:
  ##   - ports:
  ##       - port: 1234
  ##     to:
  ##       - podSelector:
  ##           - matchLabels:
  ##               - role: frontend
  ##       - podSelector:
  ##           - matchExpressions:
  ##               - key: role
  ##                 operator: In
  ##                 values:
  ##                   - frontend
  ##
  extraEgress: []
  ## @param networkPolicy.ingressNSMatchLabels [object] Labels to match to allow traffic from other namespaces
  ## @param networkPolicy.ingressNSPodMatchLabels [object] Pod labels to match to allow traffic from other namespaces
  ##
  ingressNSMatchLabels: {}
  ingressNSPodMatchLabels: {}

## Pods Service Account
## ref: https://kubernetes.io/docs/tasks/configure-pod-container/configure-service-account/
## @param serviceAccount.create Specifies whether a ServiceAccount should be created
## @param serviceAccount.name Name of the service account to use. If not set and create is true, a name is generated using the fullname template.
## @param serviceAccount.automountServiceAccountToken Automount service account token for the server service account
## @param serviceAccount.annotations Annotations for service account. Evaluated as a template. Only used if `create` is `true`.
##
serviceAccount:
  create: true
  name: ""
  automountServiceAccountToken: false
  annotations: {}<|MERGE_RESOLUTION|>--- conflicted
+++ resolved
@@ -87,11 +87,7 @@
 image:
   registry: docker.io
   repository: bitnami/ghost
-<<<<<<< HEAD
   tag: 5.115.0-debian-12-r0
-=======
-  tag: 5.120.1-debian-12-r0
->>>>>>> ec514912
   digest: ""
   ## Specify a imagePullPolicy
   ## ref: https://kubernetes.io/docs/concepts/containers/images/#pre-pulled-images
