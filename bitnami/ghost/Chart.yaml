--- conflicted
+++ resolved
@@ -7,19 +7,11 @@
   licenses: Apache-2.0
   images: |
     - name: ghost
-<<<<<<< HEAD
       image: docker.io/bitnami/ghost:5.115.0-debian-12-r0
-=======
-      image: docker.io/bitnami/ghost:5.117.0-debian-12-r0
->>>>>>> 86aa183a
     - name: os-shell
       image: docker.io/bitnami/os-shell:12-debian-12-r43
 apiVersion: v2
-<<<<<<< HEAD
 appVersion: 5.115.0
-=======
-appVersion: 5.117.0
->>>>>>> 86aa183a
 dependencies:
 - condition: mysql.enabled
   name: mysql
@@ -49,8 +41,4 @@
 name: ghost
 sources:
 - https://github.com/bitnami/charts/tree/main/bitnami/ghost
-<<<<<<< HEAD
-version: 22.2.5
-=======
-version: 22.2.13
->>>>>>> 86aa183a
+version: 22.2.5