--- conflicted
+++ resolved
@@ -5,11 +5,7 @@
   category: CMS
   images: |
     - name: ghost
-<<<<<<< HEAD
       image: docker.io/bitnami/ghost:5.115.0-debian-12-r0
-=======
-      image: docker.io/bitnami/ghost:5.130.3-debian-12-r16
->>>>>>> 23b3046d
     - name: os-shell
       image: docker.io/bitnami/os-shell:12-debian-12-r50
   licenses: Apache-2.0
@@ -47,8 +43,4 @@
 name: ghost
 sources:
 - https://github.com/bitnami/charts/tree/main/bitnami/ghost
-<<<<<<< HEAD
-version: 22.2.5
-=======
-version: 24.0.3
->>>>>>> 23b3046d
+version: 22.2.5