--- conflicted
+++ resolved
@@ -5,21 +5,13 @@
   category: CMS
   images: |
     - name: ghost
-<<<<<<< HEAD
       image: docker.io/bitnami/ghost:5.115.0-debian-12-r0
-=======
-      image: docker.io/bitnami/ghost:5.121.0-debian-12-r0
->>>>>>> 3c8dd6ff
     - name: os-shell
       image: docker.io/bitnami/os-shell:12-debian-12-r46
   licenses: Apache-2.0
   tanzuCategory: application
 apiVersion: v2
-<<<<<<< HEAD
 appVersion: 5.115.0
-=======
-appVersion: 5.121.0
->>>>>>> 3c8dd6ff
 dependencies:
 - condition: mysql.enabled
   name: mysql
@@ -51,8 +43,4 @@
 name: ghost
 sources:
 - https://github.com/bitnami/charts/tree/main/bitnami/ghost
-<<<<<<< HEAD
-version: 22.2.5
-=======
-version: 23.0.10
->>>>>>> 3c8dd6ff
+version: 22.2.5