apiVersion: v1
name: metrics-server
<<<<<<< HEAD
version: 3.2.0
appVersion: 0.3.3
=======
version: 3.1.2
appVersion: 0.3.4
>>>>>>> c8ce98e4
description: Metrics Server is a cluster-wide aggregator of resource usage data. Metrics Server collects metrics from the Summary API, exposed by Kubelet on each node.
keywords:
- metrics-server
- cluster
- metrics
home: https://github.com/kubernetes-incubator/metrics-server
sources:
- https://github.com/bitnami/bitnami-docker-metrics-server
maintainers:
- name: Bitnami
  email: containers@bitnami.com
engine: gotpl
icon: https://bitnami.com/assets/stacks/metrics-server/img/metrics-server-stack-110x117.png<|MERGE_RESOLUTION|>--- conflicted
+++ resolved
@@ -1,12 +1,7 @@
 apiVersion: v1
 name: metrics-server
-<<<<<<< HEAD
 version: 3.2.0
-appVersion: 0.3.3
-=======
-version: 3.1.2
 appVersion: 0.3.4
->>>>>>> c8ce98e4
 description: Metrics Server is a cluster-wide aggregator of resource usage data. Metrics Server collects metrics from the Summary API, exposed by Kubelet on each node.
 keywords:
 - metrics-server
