--- conflicted
+++ resolved
@@ -17,7 +17,6 @@
 dependencies:
 - condition: memcached.enabled
   name: memcached
-<<<<<<< HEAD
   repository: oci://ghcr.io/defenseunicorns/bitferno
   version: 7.x.x
 - condition: mariadb.enabled
@@ -26,16 +25,6 @@
   version: 20.x.x
 - name: common
   repository: oci://ghcr.io/defenseunicorns/bitferno
-=======
-  repository: oci://registry-1.docker.io/bitnamicharts
-  version: 7.x.x
-- condition: mariadb.enabled
-  name: mariadb
-  repository: oci://registry-1.docker.io/bitnamicharts
-  version: 20.x.x
-- name: common
-  repository: oci://registry-1.docker.io/bitnamicharts
->>>>>>> 753dfab5
   tags:
   - bitnami-common
   version: 2.x.x
