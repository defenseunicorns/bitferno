# Copyright Broadcom, Inc. All Rights Reserved.
# SPDX-License-Identifier: APACHE-2.0

annotations:
  category: CMS
  images: |
    - name: apache-exporter
      image: docker.io/bitnami/apache-exporter:1.0.10-debian-12-r11
    - name: os-shell
      image: docker.io/bitnami/os-shell:12-debian-12-r47
    - name: wordpress
      image: docker.io/bitnami/wordpress:6.8.1-debian-12-r6
  licenses: Apache-2.0
  tanzuCategory: application
apiVersion: v2
appVersion: 6.8.1
dependencies:
- condition: memcached.enabled
  name: memcached
  repository: oci://ghcr.io/defenseunicorns/bitferno
  version: 7.x.x
- condition: mariadb.enabled
  name: mariadb
<<<<<<< HEAD
  repository: oci://ghcr.io/defenseunicorns/bitferno
  version: 20.x.x
=======
  repository: oci://registry-1.docker.io/bitnamicharts
  version: 21.x.x
>>>>>>> d247fca4
- name: common
  repository: oci://ghcr.io/defenseunicorns/bitferno
  tags:
  - bitnami-common
  version: 2.x.x
description: WordPress is the world's most popular blogging and content management
  platform. Powerful yet simple, everyone from students to global corporations use
  it to build beautiful, functional websites.
home: https://bitnami.com
icon: https://dyltqmyl993wv.cloudfront.net/assets/stacks/wordpress/img/wordpress-stack-220x234.png
keywords:
- application
- blog
- cms
- http
- php
- web
- wordpress
maintainers:
- name: Broadcom, Inc. All Rights Reserved.
  url: https://github.com/bitnami/charts
name: wordpress
sources:
- https://github.com/bitnami/charts/tree/main/bitnami/wordpress
version: 25.0.0<|MERGE_RESOLUTION|>--- conflicted
+++ resolved
@@ -21,13 +21,8 @@
   version: 7.x.x
 - condition: mariadb.enabled
   name: mariadb
-<<<<<<< HEAD
   repository: oci://ghcr.io/defenseunicorns/bitferno
   version: 20.x.x
-=======
-  repository: oci://registry-1.docker.io/bitnamicharts
-  version: 21.x.x
->>>>>>> d247fca4
 - name: common
   repository: oci://ghcr.io/defenseunicorns/bitferno
   tags:
