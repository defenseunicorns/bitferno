name: mean
version: 4.2.1
<<<<<<< HEAD
appVersion: 3.6.4
=======
appVersion: 4.6.2
>>>>>>> afdc1799
description: MEAN is a free and open-source JavaScript software stack for building dynamic web sites and web applications. The MEAN stack is MongoDB, Express.js, Angular, and Node.js. Because all components of the MEAN stack support programs written in JavaScript, MEAN applications can be written in one language for both server-side and client-side execution environments.
keywords:
- node
- javascript
- mongodb
- express
- angular
- nodejs
- git
home: http://nodejs.org/
sources:
- https://github.com/bitnami/bitnami-docker-node
maintainers:
- name: Bitnami
  email: containers@bitnami.com
engine: gotpl
icon: https://bitnami.com/assets/stacks/meanstack/img/meanstack-stack-220x234.png<|MERGE_RESOLUTION|>--- conflicted
+++ resolved
@@ -1,10 +1,6 @@
 name: mean
-version: 4.2.1
-<<<<<<< HEAD
-appVersion: 3.6.4
-=======
+version: 4.2.2
 appVersion: 4.6.2
->>>>>>> afdc1799
 description: MEAN is a free and open-source JavaScript software stack for building dynamic web sites and web applications. The MEAN stack is MongoDB, Express.js, Angular, and Node.js. Because all components of the MEAN stack support programs written in JavaScript, MEAN applications can be written in one language for both server-side and client-side execution environments.
 keywords:
 - node
