# Copyright Broadcom, Inc. All Rights Reserved.
# SPDX-License-Identifier: APACHE-2.0

annotations:
  tanzuCategory: service
  category: Database
  licenses: Apache-2.0
  images: |
    - name: clickhouse
      image: docker.io/bitnami/clickhouse:25.3.2-debian-12-r3
    - name: clickhouse-keeper
      image: docker.io/bitnami/clickhouse-keeper:25.3.2-debian-12-r7
    - name: os-shell
      image: docker.io/bitnami/os-shell:12-debian-12-r42
apiVersion: v2
appVersion: 25.3.2
dependencies:
<<<<<<< HEAD
- condition: zookeeper.enabled
  name: zookeeper
  repository: oci://ghcr.io/defenseunicorns/bitferno
  version: 13.x.x
=======
>>>>>>> 86aa183a
- name: common
  repository: oci://ghcr.io/defenseunicorns/bitferno
  tags:
  - bitnami-common
  version: 2.x.x
description: ClickHouse is an open-source column-oriented OLAP database management system. Use it to boost your database performance while providing linear scalability and hardware efficiency.
home: https://bitnami.com
icon: https://dyltqmyl993wv.cloudfront.net/assets/stacks/clickhouse/img/clickhouse-stack-220x234.png
keywords:
- database
- sharding
maintainers:
- name: Broadcom, Inc. All Rights Reserved.
  url: https://github.com/bitnami/charts
name: clickhouse
sources:
- https://github.com/bitnami/charts/tree/main/bitnami/clickhouse
version: 9.1.0<|MERGE_RESOLUTION|>--- conflicted
+++ resolved
@@ -15,13 +15,10 @@
 apiVersion: v2
 appVersion: 25.3.2
 dependencies:
-<<<<<<< HEAD
 - condition: zookeeper.enabled
   name: zookeeper
   repository: oci://ghcr.io/defenseunicorns/bitferno
   version: 13.x.x
-=======
->>>>>>> 86aa183a
 - name: common
   repository: oci://ghcr.io/defenseunicorns/bitferno
   tags:
