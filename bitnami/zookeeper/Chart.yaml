--- conflicted
+++ resolved
@@ -5,17 +5,9 @@
   category: Infrastructure
   images: |
     - name: os-shell
-<<<<<<< HEAD
       image: docker.io/bitnami/os-shell:12-debian-12-r39
     - name: zookeeper
       image: docker.io/bitnami/zookeeper:3.9.3-debian-12-r8
-=======
-      image: docker.io/bitnami/os-shell:12-debian-12-r45
-    - name: zookeeper
-      image: docker.io/bitnami/zookeeper:3.9.3-debian-12-r16
-  licenses: Apache-2.0
-  tanzuCategory: clusterUtility
->>>>>>> a8b78ee8
 apiVersion: v2
 appVersion: 3.9.3
 dependencies:
@@ -36,8 +28,4 @@
 name: zookeeper
 sources:
 - https://github.com/bitnami/charts/tree/main/bitnami/zookeeper
-<<<<<<< HEAD
-version: 13.7.4
-=======
-version: 13.8.3
->>>>>>> a8b78ee8
+version: 13.7.4