name: sugarcrm
<<<<<<< HEAD
version: 0.2.5
=======
version: 0.3.1
>>>>>>> 09cb719e
appVersion: 6.5.26
description: SugarCRM enables businesses to create extraordinary customer relationships with the most innovative and affordable CRM solution in the market.
keywords:
- sugarcrm
- CRM
home: http://www.sugarcrm.com/
sources:
- https://github.com/bitnami/bitnami-docker-sugarcrm
maintainers:
- name: Bitnami
  email: containers@bitnami.com
engine: gotpl
icon: https://bitnami.com/assets/stacks/sugarcrm/img/sugarcrm-stack-110x117.png<|MERGE_RESOLUTION|>--- conflicted
+++ resolved
@@ -1,9 +1,5 @@
 name: sugarcrm
-<<<<<<< HEAD
-version: 0.2.5
-=======
 version: 0.3.1
->>>>>>> 09cb719e
 appVersion: 6.5.26
 description: SugarCRM enables businesses to create extraordinary customer relationships with the most innovative and affordable CRM solution in the market.
 keywords:
