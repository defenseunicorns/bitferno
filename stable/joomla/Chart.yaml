--- conflicted
+++ resolved
@@ -1,9 +1,5 @@
 name: joomla
-<<<<<<< HEAD
-version: 0.5.9
-=======
 version: 0.6.0
->>>>>>> ad3c639b
 appVersion: 3.8.6
 description: PHP content management system (CMS) for publishing web content
 keywords:
