name: suitecrm
<<<<<<< HEAD
version: 0.3.10
=======
version: 0.4.0
>>>>>>> ad3c639b
appVersion: 7.10.2
description: SuiteCRM is a completely open source enterprise-grade Customer Relationship Management (CRM) application. SuiteCRM is a software fork of the popular customer relationship management (CRM) system SugarCRM.
keywords:
- suitecrm
- CRM
home: http://www.suitecrm.com
sources:
- https://github.com/bitnami/bitnami-docker-suitecrm
maintainers:
- name: Bitnami
  email: containers@bitnami.com
engine: gotpl
icon: https://bitnami.com/assets/stacks/osclass/img/osclass-stack-110x117.png<|MERGE_RESOLUTION|>--- conflicted
+++ resolved
@@ -1,9 +1,5 @@
 name: suitecrm
-<<<<<<< HEAD
-version: 0.3.10
-=======
 version: 0.4.0
->>>>>>> ad3c639b
 appVersion: 7.10.2
 description: SuiteCRM is a completely open source enterprise-grade Customer Relationship Management (CRM) application. SuiteCRM is a software fork of the popular customer relationship management (CRM) system SugarCRM.
 keywords:
