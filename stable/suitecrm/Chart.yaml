name: suitecrm
<<<<<<< HEAD
version: 0.3.9
appVersion: 7.9.12
=======
version: 0.4.0
appVersion: 7.10.2
>>>>>>> 09cb719e
description: SuiteCRM is a completely open source enterprise-grade Customer Relationship Management (CRM) application. SuiteCRM is a software fork of the popular customer relationship management (CRM) system SugarCRM.
keywords:
- suitecrm
- CRM
home: http://www.suitecrm.com
sources:
- https://github.com/bitnami/bitnami-docker-suitecrm
maintainers:
- name: Bitnami
  email: containers@bitnami.com
engine: gotpl
icon: https://bitnami.com/assets/stacks/osclass/img/osclass-stack-110x117.png<|MERGE_RESOLUTION|>--- conflicted
+++ resolved
@@ -1,11 +1,6 @@
 name: suitecrm
-<<<<<<< HEAD
-version: 0.3.9
-appVersion: 7.9.12
-=======
 version: 0.4.0
 appVersion: 7.10.2
->>>>>>> 09cb719e
 description: SuiteCRM is a completely open source enterprise-grade Customer Relationship Management (CRM) application. SuiteCRM is a software fork of the popular customer relationship management (CRM) system SugarCRM.
 keywords:
 - suitecrm
