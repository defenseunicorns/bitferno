#!/bin/bash

# Replace 'oci://registry-1.docker.io/bitnamicharts' with 'oci://ghcr.io/defenseunicorns/bitferno' in all 'Chart.yaml' files under the 'bitnami' folder
find bitnami -type f -name 'Chart.yaml' -exec sed -i 's|oci://registry-1.docker.io/bitnamicharts|oci://ghcr.io/defenseunicorns/bitferno|g' {} +

# Remove contents of insecureImages template if file contains "relocatedImages"
if grep -q "relocatedImages" bitnami/common/templates/_errors.tpl; then
  sed -i '/{{- \$relocatedImages := list -}}/,/{{- print \$warnString -}}/d' bitnami/common/templates/_errors.tpl
  sed -i '$d' bitnami/common/templates/_errors.tpl
fi

<<<<<<< HEAD
=======

>>>>>>> b0193681
# Remove extra workflows that existin the fork causing conflicts
find .github/workflows -maxdepth 1 -type f ! -name 'publish.yaml' ! -name 'update.yml' -exec rm -f {} + <|MERGE_RESOLUTION|>--- conflicted
+++ resolved
@@ -9,9 +9,5 @@
   sed -i '$d' bitnami/common/templates/_errors.tpl
 fi
 
-<<<<<<< HEAD
-=======
-
->>>>>>> b0193681
 # Remove extra workflows that existin the fork causing conflicts
 find .github/workflows -maxdepth 1 -type f ! -name 'publish.yaml' ! -name 'update.yml' -exec rm -f {} + 