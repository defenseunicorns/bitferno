--- conflicted
+++ resolved
@@ -38,17 +38,9 @@
         - name: app
           mountPath: /app
       containers:
-<<<<<<< HEAD
       - name: {{ template "node.fullname" . }}
         image: "{{ .Values.image.registry }}/{{ .Values.image.repository }}:{{ .Values.image.tag }}"
         imagePullPolicy: {{ .Values.image.pullPolicy | quote }}
-=======
-      - name: {{ template "fullname" . }}
-        image: "{{ .Values.image.registry }}/{{ .Values.image.repository }}:{{ .Values.image.tag }}"
-        imagePullPolicy: {{ .Values.image.pullPolicy | quote }}
-        securityContext:
-          readOnlyRootFilesystem: true
->>>>>>> a2e6f7ff
         env:
         {{- if .Values.mongodb.install }}
         - name: DATABASE_HOST
