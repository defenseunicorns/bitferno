--- conflicted
+++ resolved
@@ -4,17 +4,8 @@
 image:
   registry: docker.io
   repository: bitnami/node
-<<<<<<< HEAD
   tag: 9.5.0-prod
   pullPolicy: IfNotPresent
-
-gitImage:
-  registry:
-  repository: alpine/git
-  tag: latest
-  pullPolicy: IfNotPresent
-=======
-  tag: 6.14.1
   ## Specify a imagePullPolicy
   ## Defaults to 'Always' if image tag is 'latest', else set to 'IfNotPresent'
   ## ref: http://kubernetes.io/docs/user-guide/images/#pre-pulling-images
@@ -26,8 +17,13 @@
   ##
   # pullSecrets:
   #   - myRegistrKeySecretName 
->>>>>>> a2e6f7ff
 
+gitImage:
+  registry: docker.io
+  repository: alpine/git
+  tag: latest
+  pullPolicy: IfNotPresent
+  
 ## Git repository http/https
 ##
 repository:  https://github.com/bitnami/sample-mean.git
